--- conflicted
+++ resolved
@@ -1,11 +1,6 @@
 //! Implementation of [`PageTableEntry`] and [`PageTable`].
-<<<<<<< HEAD
 use super::{frame_alloc, FrameTracker, PhysAddr, PhysPageNum, StepByOne, VirtAddr, VirtPageNum};
 use alloc::string::String;
-=======
-
-use super::{frame_alloc, FrameTracker, PhysAddr, PhysPageNum, StepByOne, VirtAddr, VirtPageNum};
->>>>>>> 919ce2fe
 use alloc::vec;
 use alloc::vec::Vec;
 use bitflags::*;
@@ -156,18 +151,12 @@
     pub fn translate(&self, vpn: VirtPageNum) -> Option<PageTableEntry> {
         self.find_pte(vpn).map(|pte| *pte)
     }
-<<<<<<< HEAD
     /// get the physical address from the virtual address
     pub fn translate_va(&self, va: VirtAddr) -> Option<PhysAddr> {
         self.find_pte(va.clone().floor()).map(|pte| {
             //println!("translate_va:va = {:?}", va);
             let aligned_pa: PhysAddr = pte.ppn().into();
             //println!("translate_va:pa_align = {:?}", aligned_pa);
-=======
-    pub fn translate_va(&self, va: VirtAddr) -> Option<PhysAddr> {
-        self.find_pte(va.clone().floor()).map(|pte| {
-            let aligned_pa: PhysAddr = pte.ppn().into();
->>>>>>> 919ce2fe
             let offset = va.page_offset();
             let aligned_pa_usize: usize = aligned_pa.into();
             (aligned_pa_usize + offset).into()
@@ -202,7 +191,6 @@
     v
 }
 
-<<<<<<< HEAD
 /// Translate&Copy a ptr[u8] array end with `\0` to a `String` Vec through page table
 pub fn translated_str(token: usize, ptr: *const u8) -> String {
     let page_table = PageTable::from_token(token);
@@ -228,11 +216,6 @@
     let page_table = PageTable::from_token(token);
     let va = ptr as usize;
     //trace!("translated_refmut: before translate_va");
-=======
-pub fn translated_refmut<T>(token: usize, ptr: *mut T) -> &'static mut T {
-    let page_table = PageTable::from_token(token);
-    let va = ptr as usize;
->>>>>>> 919ce2fe
     page_table
         .translate_va(VirtAddr::from(va))
         .unwrap()
