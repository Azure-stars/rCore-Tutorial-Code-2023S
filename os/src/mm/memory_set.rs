//! Implementation of [`MapArea`] and [`MemorySet`].
use super::{frame_alloc, FrameTracker};
use super::{PTEFlags, PageTable, PageTableEntry};
use super::{PhysAddr, PhysPageNum, VirtAddr, VirtPageNum};
use super::{StepByOne, VPNRange};
use crate::config::{MEMORY_END, PAGE_SIZE, TRAMPOLINE, TRAP_CONTEXT_BASE, USER_STACK_SIZE};
use crate::sync::UPSafeCell;
use crate::syscall::process::MmapResult;
use alloc::collections::BTreeMap;
use alloc::sync::Arc;
use alloc::vec::Vec;
use core::arch::asm;
use lazy_static::*;
use riscv::register::satp;
extern "C" {
    fn stext();
    fn etext();
    fn srodata();
    fn erodata();
    fn sdata();
    fn edata();
    fn sbss_with_stack();
    fn ebss();
    fn ekernel();
    fn strampoline();
}

lazy_static! {
    /// The kernel's initial memory mapping(kernel address space)
    pub static ref KERNEL_SPACE: Arc<UPSafeCell<MemorySet>> =
        Arc::new(unsafe { UPSafeCell::new(MemorySet::new_kernel()) });
}
/// address space
pub struct MemorySet {
    page_table: PageTable,
    pub areas: Vec<MapArea>,
}

impl MemorySet {
    /// Create a new empty `MemorySet`.
    pub fn new_bare() -> Self {
        Self {
            page_table: PageTable::new(),
            areas: Vec::new(),
        }
    }
    /// Get the page table token
    pub fn token(&self) -> usize {
        self.page_table.token()
    }
    /// Assume that no conflicts.
    pub fn insert_framed_area(
        &mut self,
        start_va: VirtAddr,
        end_va: VirtAddr,
        permission: MapPermission,
    ) -> Result<(), VirtPageNum> {
        self.push(
            MapArea::new(start_va, end_va, MapType::Framed, permission),
            None,
        )
    }
<<<<<<< HEAD
    /// remove a area
    pub fn remove_area_with_start_vpn(&mut self, start_vpn: VirtPageNum) {
        if let Some((idx, area)) = self
            .areas
            .iter_mut()
            .enumerate()
            .find(|(_, area)| area.vpn_range.get_start() == start_vpn)
        {
            area.unmap(&mut self.page_table);
            self.areas.remove(idx);
        }
    }
    /// Add a new MapArea into this MemorySet.
    /// Assuming that there are no conflicts in the virtual address
    /// space.
    fn push(&mut self, mut map_area: MapArea, data: Option<&[u8]>) {
        map_area.map(&mut self.page_table);
=======
    pub fn push(&mut self, mut map_area: MapArea, data: Option<&[u8]>) -> Result<(), VirtPageNum> {
        if let Err(x) = map_area.map(&mut self.page_table) {
            return Err(x);
        }
>>>>>>> 919ce2fe
        if let Some(data) = data {
            map_area.copy_data(&mut self.page_table, data);
        }
        self.areas.push(map_area);
        Ok(())
    }
    /// Mention that trampoline is not collected by areas.
    fn map_trampoline(&mut self) {
        self.page_table
            .map(
                VirtAddr::from(TRAMPOLINE).into(),
                PhysAddr::from(strampoline as usize).into(),
                PTEFlags::R | PTEFlags::X,
            )
            .unwrap();
    }
    /// Without kernel stacks.
    pub fn new_kernel() -> Self {
        let mut memory_set = Self::new_bare();
        // map trampoline
        memory_set.map_trampoline();
        // map kernel sections
        info!(".text [{:#x}, {:#x})", stext as usize, etext as usize);
        info!(".rodata [{:#x}, {:#x})", srodata as usize, erodata as usize);
        info!(".data [{:#x}, {:#x})", sdata as usize, edata as usize);
        info!(
            ".bss [{:#x}, {:#x})",
            sbss_with_stack as usize, ebss as usize
        );
        info!("mapping .text section");
        memory_set
            .push(
                MapArea::new(
                    (stext as usize).into(),
                    (etext as usize).into(),
                    MapType::Identical,
                    MapPermission::R | MapPermission::X,
                ),
                None,
            )
            .unwrap();
        info!("mapping .rodata section");
        memory_set
            .push(
                MapArea::new(
                    (srodata as usize).into(),
                    (erodata as usize).into(),
                    MapType::Identical,
                    MapPermission::R,
                ),
                None,
            )
            .unwrap();
        info!("mapping .data section");
        memory_set
            .push(
                MapArea::new(
                    (sdata as usize).into(),
                    (edata as usize).into(),
                    MapType::Identical,
                    MapPermission::R | MapPermission::W,
                ),
                None,
            )
            .unwrap();
        info!("mapping .bss section");
        memory_set
            .push(
                MapArea::new(
                    (sbss_with_stack as usize).into(),
                    (ebss as usize).into(),
                    MapType::Identical,
                    MapPermission::R | MapPermission::W,
                ),
                None,
            )
            .unwrap();
        info!("mapping physical memory");
        memory_set
            .push(
                MapArea::new(
                    (ekernel as usize).into(),
                    MEMORY_END.into(),
                    MapType::Identical,
                    MapPermission::R | MapPermission::W,
                ),
                None,
            )
            .unwrap();
        memory_set
    }
    /// Include sections in elf and trampoline and TrapContext and user stack,
    /// also returns user_sp_base and entry point.
    pub fn from_elf(elf_data: &[u8]) -> (Self, usize, usize) {
        let mut memory_set = Self::new_bare();
        // map trampoline
        memory_set.map_trampoline();
        // map program headers of elf, with U flag
        let elf = xmas_elf::ElfFile::new(elf_data).unwrap();
        let elf_header = elf.header;
        let magic = elf_header.pt1.magic;
        assert_eq!(magic, [0x7f, 0x45, 0x4c, 0x46], "invalid elf!");
        let ph_count = elf_header.pt2.ph_count();
        let mut max_end_vpn = VirtPageNum(0);
        for i in 0..ph_count {
            let ph = elf.program_header(i).unwrap();
            if ph.get_type().unwrap() == xmas_elf::program::Type::Load {
                let start_va: VirtAddr = (ph.virtual_addr() as usize).into();
                let end_va: VirtAddr = ((ph.virtual_addr() + ph.mem_size()) as usize).into();
                let mut map_perm = MapPermission::U;
                let ph_flags = ph.flags();
                if ph_flags.is_read() {
                    map_perm |= MapPermission::R;
                }
                if ph_flags.is_write() {
                    map_perm |= MapPermission::W;
                }
                if ph_flags.is_execute() {
                    map_perm |= MapPermission::X;
                }
                let map_area = MapArea::new(start_va, end_va, MapType::Framed, map_perm);
                max_end_vpn = map_area.vpn_range.get_end();
                memory_set
                    .push(
                        map_area,
                        Some(
                            &elf.input
                                [ph.offset() as usize..(ph.offset() + ph.file_size()) as usize],
                        ),
                    )
                    .unwrap();
            }
        }
        // map user stack with U flags
        let max_end_va: VirtAddr = max_end_vpn.into();
        let mut user_stack_bottom: usize = max_end_va.into();
        // guard page
        user_stack_bottom += PAGE_SIZE;
        let user_stack_top = user_stack_bottom + USER_STACK_SIZE;
        memory_set
            .push(
                MapArea::new(
                    user_stack_bottom.into(),
                    user_stack_top.into(),
                    MapType::Framed,
                    MapPermission::R | MapPermission::W | MapPermission::U,
                ),
                None,
            )
            .unwrap();
        // used in sbrk
        memory_set
            .push(
                MapArea::new(
                    user_stack_top.into(),
                    user_stack_top.into(),
                    MapType::Framed,
                    MapPermission::R | MapPermission::W | MapPermission::U,
                ),
                None,
            )
            .unwrap();
        // map TrapContext
        memory_set
            .push(
                MapArea::new(
                    TRAP_CONTEXT_BASE.into(),
                    TRAMPOLINE.into(),
                    MapType::Framed,
                    MapPermission::R | MapPermission::W,
                ),
                None,
            )
            .unwrap();
        (
            memory_set,
            user_stack_top,
            elf.header.pt2.entry_point() as usize,
        )
    }
    /// Create a new address space by copy code&data from a exited process's address space.
    pub fn from_existed_user(user_space: &Self) -> Self {
        let mut memory_set = Self::new_bare();
        // map trampoline
        memory_set.map_trampoline();
        // copy data sections/trap_context/user_stack
        for area in user_space.areas.iter() {
            let new_area = MapArea::from_another(area);
            memory_set.push(new_area, None);
            // copy data from another space
            for vpn in area.vpn_range {
                let src_ppn = user_space.translate(vpn).unwrap().ppn();
                let dst_ppn = memory_set.translate(vpn).unwrap().ppn();
                dst_ppn
                    .get_bytes_array()
                    .copy_from_slice(src_ppn.get_bytes_array());
            }
        }
        memory_set
    }
    /// Change page table by writing satp CSR Register.
    pub fn activate(&self) {
        let satp = self.page_table.token();
        unsafe {
            satp::write(satp);
            asm!("sfence.vma");
        }
    }
    /// Translate a virtual page number to a page table entry
    pub fn translate(&self, vpn: VirtPageNum) -> Option<PageTableEntry> {
        self.page_table.translate(vpn)
    }

    ///Remove all `MapArea`
    pub fn recycle_data_pages(&mut self) {
        self.areas.clear();
    }

    /// shrink the area to new_end
    #[allow(unused)]
    pub fn shrink_to(&mut self, start: VirtAddr, new_end: VirtAddr) -> bool {
        if let Some(area) = self
            .areas
            .iter_mut()
            .find(|area| area.vpn_range.get_start() == start.floor())
        {
            area.shrink_to(&mut self.page_table, new_end.ceil());
            true
        } else {
            false
        }
    }
    /// append the area to new_end
    /// 是根据已有的逻辑段进行扩展的
    #[allow(unused)]
    pub fn append_to(&mut self, start: VirtAddr, new_end: VirtAddr) -> bool {
        if let Some(area) = self
            .areas
            .iter_mut()
            .find(|area| area.vpn_range.get_start() == start.floor())
        {
            area.append_to(&mut self.page_table, new_end.ceil());
            true
        } else {
            false
        }
    }

    /// split the area
    /// remove the [start, start+len)
    pub fn split(&mut self, start_va: VirtAddr, end_va: VirtAddr) -> Result<(), MmapResult> {
        let mut area = self.areas.drain_filter(|area| {
            area.vpn_range.get_start() <= start_va.floor()
                && area.vpn_range.get_end() >= end_va.ceil()
        });
        let old_area = area.next();
        drop(area);
        if old_area.is_none() {
            return Err(MmapResult::PageNotMapped);
        }
        let mut old_area = old_area.unwrap();
        let start_vpn = VirtPageNum::from(start_va);
        let end_vpn = VirtPageNum::from(end_va);
        // 获取原有数据
        let data = old_area.get_data(&self.page_table);
        // 已经从地址空间的vec中删除该area
        // 接下来是解除页表绑定
        old_area.unmap(&mut self.page_table);
        // 插入新的页帧
        let old_start = old_area.vpn_range.get_start().0;
        let old_end = old_area.vpn_range.get_end().0;
        let old_type = old_area.map_type;
        let old_perm = old_area.map_perm;
        drop(old_area);
        if old_start < start_vpn.0 {
            let pre_num = start_vpn.0 - old_start;
            let pre_data = &data[..pre_num * PAGE_SIZE];
            let pre_area = MapArea::new(
                VirtAddr::from(old_start),
                VirtAddr::from(start_vpn),
                old_type,
                old_perm,
            );
            self.push(pre_area, Some(pre_data)).unwrap();
        }
        if old_end > end_vpn.0 {
            let suc_num = end_vpn.0 - old_start;
            let suc_data = &data[suc_num * PAGE_SIZE..];
            let suc_area = MapArea::new(
                VirtAddr::from(end_vpn),
                VirtAddr::from(old_end),
                old_type,
                old_perm,
            );
            self.push(suc_area, Some(suc_data)).unwrap();
        }
        Ok(())
    }
}
/// map area structure, controls a contiguous piece of virtual memory
pub struct MapArea {
    pub vpn_range: VPNRange,
    data_frames: BTreeMap<VirtPageNum, FrameTracker>,
    map_type: MapType,
    map_perm: MapPermission,
}

impl MapArea {
    pub fn new(
        start_va: VirtAddr,
        end_va: VirtAddr,
        map_type: MapType,
        map_perm: MapPermission,
    ) -> Self {
        let start_vpn: VirtPageNum = start_va.floor();
        let end_vpn: VirtPageNum = end_va.ceil();
        Self {
            vpn_range: VPNRange::new(start_vpn, end_vpn),
            data_frames: BTreeMap::new(),
            map_type,
            map_perm,
        }
    }
<<<<<<< HEAD
    pub fn from_another(another: &Self) -> Self {
        Self {
            vpn_range: VPNRange::new(another.vpn_range.get_start(), another.vpn_range.get_end()),
            data_frames: BTreeMap::new(),
            map_type: another.map_type,
            map_perm: another.map_perm,
        }
    }
    pub fn map_one(&mut self, page_table: &mut PageTable, vpn: VirtPageNum) {
=======
    /// 若vpn对应的物理页面已经被分配，则报错
    pub fn map_one(
        &mut self,
        page_table: &mut PageTable,
        vpn: VirtPageNum,
    ) -> Result<(), VirtPageNum> {
>>>>>>> 919ce2fe
        let ppn: PhysPageNum;
        match self.map_type {
            MapType::Identical => {
                ppn = PhysPageNum(vpn.0);
            }
            MapType::Framed => {
                let frame = frame_alloc();
                if frame.is_none() {
                    // 物理页帧不足
                    return Err(VirtPageNum(0));
                }
                let frame = frame.unwrap();
                ppn = frame.ppn;
                self.data_frames.insert(vpn, frame);
            }
        }
        let pte_flags = PTEFlags::from_bits(self.map_perm.bits).unwrap();
        page_table.map(vpn, ppn, pte_flags)
    }
    pub fn unmap_one(&mut self, page_table: &mut PageTable, vpn: VirtPageNum) {
        if self.map_type == MapType::Framed {
            self.data_frames.remove(&vpn);
        }
        page_table.unmap(vpn);
    }
    pub fn map(&mut self, page_table: &mut PageTable) -> Result<(), VirtPageNum> {
        for vpn in self.vpn_range {
            if let Err(x) = self.map_one(page_table, vpn) {
                return Err(x);
            }
        }
        Ok(())
    }
    pub fn unmap(&mut self, page_table: &mut PageTable) {
        for vpn in self.vpn_range {
            self.unmap_one(page_table, vpn);
        }
    }
    #[allow(unused)]
    pub fn shrink_to(&mut self, page_table: &mut PageTable, new_end: VirtPageNum) {
        for vpn in VPNRange::new(new_end, self.vpn_range.get_end()) {
            self.unmap_one(page_table, vpn)
        }
        self.vpn_range = VPNRange::new(self.vpn_range.get_start(), new_end);
    }
    #[allow(unused)]
    pub fn append_to(&mut self, page_table: &mut PageTable, new_end: VirtPageNum) {
        for vpn in VPNRange::new(self.vpn_range.get_end(), new_end) {
            self.map_one(page_table, vpn);
        }
        self.vpn_range = VPNRange::new(self.vpn_range.get_start(), new_end);
    }
    /// data: start-aligned but maybe with shorter length
    /// assume that all frames were cleared before
    pub fn copy_data(&mut self, page_table: &mut PageTable, data: &[u8]) {
        assert_eq!(self.map_type, MapType::Framed);
        let mut start: usize = 0;
        let mut current_vpn = self.vpn_range.get_start();
        let len = data.len();
        loop {
            let src = &data[start..len.min(start + PAGE_SIZE)];
            let dst = &mut page_table
                .translate(current_vpn)
                .unwrap()
                .ppn()
                .get_bytes_array()[..src.len()];
            dst.copy_from_slice(src);
            start += PAGE_SIZE;
            if start >= len {
                break;
            }
            current_vpn.step();
        }
    }
    /// Get the data in the map area
    pub fn get_data(&self, page_table: &PageTable) -> Vec<u8> {
        let mut data = Vec::new();
        let mut current_vpn = self.vpn_range.get_start();
        loop {
            let src = &page_table
                .translate(current_vpn)
                .unwrap()
                .ppn()
                .get_bytes_array()[..PAGE_SIZE]
                .to_vec();
            data.append(&mut (src.clone()));
            current_vpn.step();
            if current_vpn == self.vpn_range.get_end() {
                break;
            }
        }
        data
    }
}

#[derive(Copy, Clone, PartialEq, Debug)]
/// map type for memory set: identical or framed
pub enum MapType {
    Identical,
    Framed,
}

bitflags! {
    /// map permission corresponding to that in pte: `R W X U`
    pub struct MapPermission: u8 {
        ///Readable
        const R = 1 << 1;
        ///Writable
        const W = 1 << 2;
        ///Excutable
        const X = 1 << 3;
        ///Accessible in U mode
        const U = 1 << 4;
    }
}

/// remap test in kernel space
#[allow(unused)]
pub fn remap_test() {
    let mut kernel_space = KERNEL_SPACE.exclusive_access();
    let mid_text: VirtAddr = ((stext as usize + etext as usize) / 2).into();
    let mid_rodata: VirtAddr = ((srodata as usize + erodata as usize) / 2).into();
    let mid_data: VirtAddr = ((sdata as usize + edata as usize) / 2).into();
    assert!(!kernel_space
        .page_table
        .translate(mid_text.floor())
        .unwrap()
        .writable(),);
    assert!(!kernel_space
        .page_table
        .translate(mid_rodata.floor())
        .unwrap()
        .writable(),);
    assert!(!kernel_space
        .page_table
        .translate(mid_data.floor())
        .unwrap()
        .executable(),);
    println!("remap_test passed!");
}<|MERGE_RESOLUTION|>--- conflicted
+++ resolved
@@ -60,7 +60,6 @@
             None,
         )
     }
-<<<<<<< HEAD
     /// remove a area
     pub fn remove_area_with_start_vpn(&mut self, start_vpn: VirtPageNum) {
         if let Some((idx, area)) = self
@@ -76,14 +75,10 @@
     /// Add a new MapArea into this MemorySet.
     /// Assuming that there are no conflicts in the virtual address
     /// space.
-    fn push(&mut self, mut map_area: MapArea, data: Option<&[u8]>) {
-        map_area.map(&mut self.page_table);
-=======
-    pub fn push(&mut self, mut map_area: MapArea, data: Option<&[u8]>) -> Result<(), VirtPageNum> {
+    fn push(&mut self, mut map_area: MapArea, data: Option<&[u8]>) -> Result<(), VirtPageNum> {
         if let Err(x) = map_area.map(&mut self.page_table) {
             return Err(x);
         }
->>>>>>> 919ce2fe
         if let Some(data) = data {
             map_area.copy_data(&mut self.page_table, data);
         }
@@ -272,7 +267,7 @@
         // copy data sections/trap_context/user_stack
         for area in user_space.areas.iter() {
             let new_area = MapArea::from_another(area);
-            memory_set.push(new_area, None);
+            memory_set.push(new_area, None).unwrap();
             // copy data from another space
             for vpn in area.vpn_range {
                 let src_ppn = user_space.translate(vpn).unwrap().ppn();
@@ -407,7 +402,6 @@
             map_perm,
         }
     }
-<<<<<<< HEAD
     pub fn from_another(another: &Self) -> Self {
         Self {
             vpn_range: VPNRange::new(another.vpn_range.get_start(), another.vpn_range.get_end()),
@@ -416,15 +410,11 @@
             map_perm: another.map_perm,
         }
     }
-    pub fn map_one(&mut self, page_table: &mut PageTable, vpn: VirtPageNum) {
-=======
-    /// 若vpn对应的物理页面已经被分配，则报错
     pub fn map_one(
         &mut self,
         page_table: &mut PageTable,
         vpn: VirtPageNum,
     ) -> Result<(), VirtPageNum> {
->>>>>>> 919ce2fe
         let ppn: PhysPageNum;
         match self.map_type {
             MapType::Identical => {
