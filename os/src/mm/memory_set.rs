use super::{frame_alloc, FrameTracker};
use super::{PTEFlags, PageTable, PageTableEntry};
use super::{PhysAddr, PhysPageNum, VirtAddr, VirtPageNum};
use super::{StepByOne, VPNRange};
use crate::config::{MEMORY_END, MMIO, PAGE_SIZE, TRAMPOLINE};
use crate::sync::UPSafeCell;
use alloc::collections::BTreeMap;
use alloc::sync::Arc;
use alloc::vec::Vec;
use core::arch::asm;
use lazy_static::*;
use riscv::register::satp;

extern "C" {
    fn stext();
    fn etext();
    fn srodata();
    fn erodata();
    fn sdata();
    fn edata();
    fn sbss_with_stack();
    fn ebss();
    fn ekernel();
    fn strampoline();
}

lazy_static! {
    /// The kernel's initial memory mapping(kernel address space)
    pub static ref KERNEL_SPACE: Arc<UPSafeCell<MemorySet>> =
        Arc::new(unsafe { UPSafeCell::new(MemorySet::new_kernel()) });
}

/// the kernel token
pub fn kernel_token() -> usize {
    KERNEL_SPACE.exclusive_access().token()
}

/// address space
pub struct MemorySet {
    page_table: PageTable,
    areas: Vec<MapArea>,
}

impl MemorySet {
    /// Create a new empty `MemorySet`.
    pub fn new_bare() -> Self {
        Self {
            page_table: PageTable::new(),
            areas: Vec::new(),
        }
    }
    /// Get he page table token
    pub fn token(&self) -> usize {
        self.page_table.token()
    }
    /// Assume that no conflicts.
    pub fn insert_framed_area(
        &mut self,
        start_va: VirtAddr,
        end_va: VirtAddr,
        permission: MapPermission,
    ) {
        self.push(
            MapArea::new(start_va, end_va, MapType::Framed, permission),
            None,
        );
    }
    /// remove a area
    pub fn remove_area_with_start_vpn(&mut self, start_vpn: VirtPageNum) {
        if let Some((idx, area)) = self
            .areas
            .iter_mut()
            .enumerate()
            .find(|(_, area)| area.vpn_range.get_start() == start_vpn)
        {
            area.unmap(&mut self.page_table);
            self.areas.remove(idx);
        }
    }
    /// Add a new MapArea into this MemorySet.
    /// Assuming that there are no conflicts in the virtual address
    /// space.
    fn push(&mut self, mut map_area: MapArea, data: Option<&[u8]>) {
        map_area.map(&mut self.page_table);
        if let Some(data) = data {
            map_area.copy_data(&mut self.page_table, data);
        }
        self.areas.push(map_area);
    }
    /// Mention that trampoline is not collected by areas.
    fn map_trampoline(&mut self) {
        self.page_table.map(
            VirtAddr::from(TRAMPOLINE).into(),
            PhysAddr::from(strampoline as usize).into(),
            PTEFlags::R | PTEFlags::X,
        );
    }
    /// Without kernel stacks.
    pub fn new_kernel() -> Self {
        let mut memory_set = Self::new_bare();
        // map trampoline
        memory_set.map_trampoline();
        // map kernel sections
<<<<<<< HEAD
        // println!(".text [{:#x}, {:#x})", stext as usize, etext as usize);
        // println!(".rodata [{:#x}, {:#x})", srodata as usize, erodata as usize);
        // println!(".data [{:#x}, {:#x})", sdata as usize, edata as usize);
        // println!(
        //     ".bss [{:#x}, {:#x})",
        //     sbss_with_stack as usize, ebss as usize
        // );
        // println!("mapping .text section");
=======
        info!(".text [{:#x}, {:#x})", stext as usize, etext as usize);
        info!(".rodata [{:#x}, {:#x})", srodata as usize, erodata as usize);
        info!(".data [{:#x}, {:#x})", sdata as usize, edata as usize);
        info!(
            ".bss [{:#x}, {:#x})",
            sbss_with_stack as usize, ebss as usize
        );
        info!("mapping .text section");
>>>>>>> 34f0db0f
        memory_set.push(
            MapArea::new(
                (stext as usize).into(),
                (etext as usize).into(),
                MapType::Identical,
                MapPermission::R | MapPermission::X,
            ),
            None,
        );
<<<<<<< HEAD
        // println!("mapping .rodata section");
=======
        info!("mapping .rodata section");
>>>>>>> 34f0db0f
        memory_set.push(
            MapArea::new(
                (srodata as usize).into(),
                (erodata as usize).into(),
                MapType::Identical,
                MapPermission::R,
            ),
            None,
        );
<<<<<<< HEAD
        // println!("mapping .data section");
=======
        info!("mapping .data section");
>>>>>>> 34f0db0f
        memory_set.push(
            MapArea::new(
                (sdata as usize).into(),
                (edata as usize).into(),
                MapType::Identical,
                MapPermission::R | MapPermission::W,
            ),
            None,
        );
<<<<<<< HEAD
        // println!("mapping .bss section");
=======
        info!("mapping .bss section");
>>>>>>> 34f0db0f
        memory_set.push(
            MapArea::new(
                (sbss_with_stack as usize).into(),
                (ebss as usize).into(),
                MapType::Identical,
                MapPermission::R | MapPermission::W,
            ),
            None,
        );
<<<<<<< HEAD
        // println!("mapping physical memory");
=======
        info!("mapping physical memory");
>>>>>>> 34f0db0f
        memory_set.push(
            MapArea::new(
                (ekernel as usize).into(),
                MEMORY_END.into(),
                MapType::Identical,
                MapPermission::R | MapPermission::W,
            ),
            None,
        );
<<<<<<< HEAD
        //println!("mapping memory-mapped registers");
=======
        info!("mapping memory-mapped registers");
>>>>>>> 34f0db0f
        for pair in MMIO {
            memory_set.push(
                MapArea::new(
                    (*pair).0.into(),
                    ((*pair).0 + (*pair).1).into(),
                    MapType::Identical,
                    MapPermission::R | MapPermission::W,
                ),
                None,
            );
        }
        memory_set
    }
    /// Include sections in elf and trampoline and TrapContext and user stack,
    /// also returns user_sp_base and entry point.
    pub fn from_elf(elf_data: &[u8]) -> (Self, usize, usize) {
        let mut memory_set = Self::new_bare();
        // map trampoline
        memory_set.map_trampoline();
        // map program headers of elf, with U flag
        let elf = xmas_elf::ElfFile::new(elf_data).unwrap();
        let elf_header = elf.header;
        let magic = elf_header.pt1.magic;
        assert_eq!(magic, [0x7f, 0x45, 0x4c, 0x46], "invalid elf!");
        let ph_count = elf_header.pt2.ph_count();
        let mut max_end_vpn = VirtPageNum(0);
        for i in 0..ph_count {
            let ph = elf.program_header(i).unwrap();
            if ph.get_type().unwrap() == xmas_elf::program::Type::Load {
                let start_va: VirtAddr = (ph.virtual_addr() as usize).into();
                let end_va: VirtAddr = ((ph.virtual_addr() + ph.mem_size()) as usize).into();
                let mut map_perm = MapPermission::U;
                let ph_flags = ph.flags();
                if ph_flags.is_read() {
                    map_perm |= MapPermission::R;
                }
                if ph_flags.is_write() {
                    map_perm |= MapPermission::W;
                }
                if ph_flags.is_execute() {
                    map_perm |= MapPermission::X;
                }
                let map_area = MapArea::new(start_va, end_va, MapType::Framed, map_perm);
                max_end_vpn = map_area.vpn_range.get_end();
                memory_set.push(
                    map_area,
                    Some(&elf.input[ph.offset() as usize..(ph.offset() + ph.file_size()) as usize]),
                );
            }
        }
        // map user stack with U flags
        let max_end_va: VirtAddr = max_end_vpn.into();
        let mut user_stack_base: usize = max_end_va.into();
        user_stack_base += PAGE_SIZE;
        (
            memory_set,
            user_stack_base,
            elf.header.pt2.entry_point() as usize,
        )
    }
    /// Create a new address space by copy code&data from a exited process's address space.
    pub fn from_existed_user(user_space: &MemorySet) -> MemorySet {
        let mut memory_set = Self::new_bare();
        // map trampoline
        memory_set.map_trampoline();
        // copy data sections/trap_context/user_stack
        for area in user_space.areas.iter() {
            let new_area = MapArea::from_another(area);
            memory_set.push(new_area, None);
            // copy data from another space
            for vpn in area.vpn_range {
                let src_ppn = user_space.translate(vpn).unwrap().ppn();
                let dst_ppn = memory_set.translate(vpn).unwrap().ppn();
                dst_ppn
                    .get_bytes_array()
                    .copy_from_slice(src_ppn.get_bytes_array());
            }
        }
        memory_set
    }
    /// Change page table by writing satp CSR Register.
    pub fn activate(&self) {
        let satp = self.page_table.token();
        unsafe {
            satp::write(satp);
            asm!("sfence.vma");
        }
    }
    /// Translate a virtual page number to a page table entry
    pub fn translate(&self, vpn: VirtPageNum) -> Option<PageTableEntry> {
        self.page_table.translate(vpn)
    }

    ///Remove all `MapArea`
    pub fn recycle_data_pages(&mut self) {
        self.areas.clear();
    }

    /// shrink the area to new_end
    #[allow(unused)]
    pub fn shrink_to(&mut self, start: VirtAddr, new_end: VirtAddr) -> bool {
        if let Some(area) = self
            .areas
            .iter_mut()
            .find(|area| area.vpn_range.get_start() == start.floor())
        {
            area.shrink_to(&mut self.page_table, new_end.ceil());
            true
        } else {
            false
        }
    }

    /// append the area to new_end
    #[allow(unused)]
    pub fn append_to(&mut self, start: VirtAddr, new_end: VirtAddr) -> bool {
        if let Some(area) = self
            .areas
            .iter_mut()
            .find(|area| area.vpn_range.get_start() == start.floor())
        {
            area.append_to(&mut self.page_table, new_end.ceil());
            true
        } else {
            false
        }
    }
}

pub struct MapArea {
    vpn_range: VPNRange,
    data_frames: BTreeMap<VirtPageNum, FrameTracker>,
    map_type: MapType,
    map_perm: MapPermission,
}

impl MapArea {
    pub fn new(
        start_va: VirtAddr,
        end_va: VirtAddr,
        map_type: MapType,
        map_perm: MapPermission,
    ) -> Self {
        let start_vpn: VirtPageNum = start_va.floor();
        let end_vpn: VirtPageNum = end_va.ceil();
        Self {
            vpn_range: VPNRange::new(start_vpn, end_vpn),
            data_frames: BTreeMap::new(),
            map_type,
            map_perm,
        }
    }
    pub fn from_another(another: &MapArea) -> Self {
        Self {
            vpn_range: VPNRange::new(another.vpn_range.get_start(), another.vpn_range.get_end()),
            data_frames: BTreeMap::new(),
            map_type: another.map_type,
            map_perm: another.map_perm,
        }
    }
    pub fn map_one(&mut self, page_table: &mut PageTable, vpn: VirtPageNum) {
        let ppn: PhysPageNum;
        match self.map_type {
            MapType::Identical => {
                ppn = PhysPageNum(vpn.0);
            }
            MapType::Framed => {
                let frame = frame_alloc().unwrap();
                ppn = frame.ppn;
                self.data_frames.insert(vpn, frame);
            }
        }
        let pte_flags = PTEFlags::from_bits(self.map_perm.bits).unwrap();
        page_table.map(vpn, ppn, pte_flags);
    }
    pub fn unmap_one(&mut self, page_table: &mut PageTable, vpn: VirtPageNum) {
        if self.map_type == MapType::Framed {
            self.data_frames.remove(&vpn);
        }
        page_table.unmap(vpn);
    }
    pub fn map(&mut self, page_table: &mut PageTable) {
        for vpn in self.vpn_range {
            self.map_one(page_table, vpn);
        }
    }
    pub fn unmap(&mut self, page_table: &mut PageTable) {
        for vpn in self.vpn_range {
            self.unmap_one(page_table, vpn);
        }
    }
    #[allow(unused)]
    pub fn shrink_to(&mut self, page_table: &mut PageTable, new_end: VirtPageNum) {
        for vpn in VPNRange::new(new_end, self.vpn_range.get_end()) {
            self.unmap_one(page_table, vpn)
        }
        self.vpn_range = VPNRange::new(self.vpn_range.get_start(), new_end);
    }
    #[allow(unused)]
    pub fn append_to(&mut self, page_table: &mut PageTable, new_end: VirtPageNum) {
        for vpn in VPNRange::new(self.vpn_range.get_end(), new_end) {
            self.map_one(page_table, vpn)
        }
        self.vpn_range = VPNRange::new(self.vpn_range.get_start(), new_end);
    }
    /// data: start-aligned but maybe with shorter length
    /// assume that all frames were cleared before
    pub fn copy_data(&mut self, page_table: &mut PageTable, data: &[u8]) {
        assert_eq!(self.map_type, MapType::Framed);
        let mut start: usize = 0;
        let mut current_vpn = self.vpn_range.get_start();
        let len = data.len();
        loop {
            let src = &data[start..len.min(start + PAGE_SIZE)];
            let dst = &mut page_table
                .translate(current_vpn)
                .unwrap()
                .ppn()
                .get_bytes_array()[..src.len()];
            dst.copy_from_slice(src);
            start += PAGE_SIZE;
            if start >= len {
                break;
            }
            current_vpn.step();
        }
    }
}

#[derive(Copy, Clone, PartialEq, Debug)]
pub enum MapType {
    Identical,
    Framed,
}

bitflags! {
    /// map permission corresponding to that in pte: `R W X U`
    pub struct MapPermission: u8 {
        ///Readable
        const R = 1 << 1;
        ///Writable
        const W = 1 << 2;
        ///Excutable
        const X = 1 << 3;
        ///Accessible in U mode
        const U = 1 << 4;
    }
}

/// test map function in page table
#[allow(unused)]
pub fn remap_test() {
    let mut kernel_space = KERNEL_SPACE.exclusive_access();
    let mid_text: VirtAddr = ((stext as usize + etext as usize) / 2).into();
    let mid_rodata: VirtAddr = ((srodata as usize + erodata as usize) / 2).into();
    let mid_data: VirtAddr = ((sdata as usize + edata as usize) / 2).into();
    assert!(!kernel_space
        .page_table
        .translate(mid_text.floor())
        .unwrap()
        .writable(),);
    assert!(!kernel_space
        .page_table
        .translate(mid_rodata.floor())
        .unwrap()
        .writable(),);
    assert!(!kernel_space
        .page_table
        .translate(mid_data.floor())
        .unwrap()
        .executable(),);
    println!("remap_test passed!");
}<|MERGE_RESOLUTION|>--- conflicted
+++ resolved
@@ -101,16 +101,6 @@
         // map trampoline
         memory_set.map_trampoline();
         // map kernel sections
-<<<<<<< HEAD
-        // println!(".text [{:#x}, {:#x})", stext as usize, etext as usize);
-        // println!(".rodata [{:#x}, {:#x})", srodata as usize, erodata as usize);
-        // println!(".data [{:#x}, {:#x})", sdata as usize, edata as usize);
-        // println!(
-        //     ".bss [{:#x}, {:#x})",
-        //     sbss_with_stack as usize, ebss as usize
-        // );
-        // println!("mapping .text section");
-=======
         info!(".text [{:#x}, {:#x})", stext as usize, etext as usize);
         info!(".rodata [{:#x}, {:#x})", srodata as usize, erodata as usize);
         info!(".data [{:#x}, {:#x})", sdata as usize, edata as usize);
@@ -119,7 +109,6 @@
             sbss_with_stack as usize, ebss as usize
         );
         info!("mapping .text section");
->>>>>>> 34f0db0f
         memory_set.push(
             MapArea::new(
                 (stext as usize).into(),
@@ -129,11 +118,7 @@
             ),
             None,
         );
-<<<<<<< HEAD
-        // println!("mapping .rodata section");
-=======
         info!("mapping .rodata section");
->>>>>>> 34f0db0f
         memory_set.push(
             MapArea::new(
                 (srodata as usize).into(),
@@ -143,11 +128,7 @@
             ),
             None,
         );
-<<<<<<< HEAD
-        // println!("mapping .data section");
-=======
         info!("mapping .data section");
->>>>>>> 34f0db0f
         memory_set.push(
             MapArea::new(
                 (sdata as usize).into(),
@@ -157,11 +138,7 @@
             ),
             None,
         );
-<<<<<<< HEAD
-        // println!("mapping .bss section");
-=======
         info!("mapping .bss section");
->>>>>>> 34f0db0f
         memory_set.push(
             MapArea::new(
                 (sbss_with_stack as usize).into(),
@@ -171,11 +148,7 @@
             ),
             None,
         );
-<<<<<<< HEAD
-        // println!("mapping physical memory");
-=======
         info!("mapping physical memory");
->>>>>>> 34f0db0f
         memory_set.push(
             MapArea::new(
                 (ekernel as usize).into(),
@@ -185,11 +158,7 @@
             ),
             None,
         );
-<<<<<<< HEAD
-        //println!("mapping memory-mapped registers");
-=======
         info!("mapping memory-mapped registers");
->>>>>>> 34f0db0f
         for pair in MMIO {
             memory_set.push(
                 MapArea::new(
