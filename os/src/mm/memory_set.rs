use super::{frame_alloc, FrameTracker};
use super::{PTEFlags, PageTable, PageTableEntry};
use super::{PhysAddr, PhysPageNum, VirtAddr, VirtPageNum};
use super::{StepByOne, VPNRange};
use crate::config::{MEMORY_END, MMIO, PAGE_SIZE, TRAMPOLINE};
use crate::sync::UPSafeCell;
use alloc::collections::BTreeMap;
use alloc::sync::Arc;
use alloc::vec::Vec;
use core::arch::asm;
use lazy_static::*;
<<<<<<< HEAD
use crate::sync::UPSafeCell;
use crate::config::{
    MEMORY_END,
    PAGE_SIZE,
    TRAMPOLINE,
    MMIO,
};
use core::arch::asm;
=======
use riscv::register::satp;
>>>>>>> 61152471

extern "C" {
    fn stext();
    fn etext();
    fn srodata();
    fn erodata();
    fn sdata();
    fn edata();
    fn sbss_with_stack();
    fn ebss();
    fn ekernel();
    fn strampoline();
}

lazy_static! {
    pub static ref KERNEL_SPACE: Arc<UPSafeCell<MemorySet>> =
        Arc::new(unsafe { UPSafeCell::new(MemorySet::new_kernel()) });
}

pub fn kernel_token() -> usize {
    KERNEL_SPACE.exclusive_access().token()
}

pub struct MemorySet {
    page_table: PageTable,
    areas: Vec<MapArea>,
}

impl MemorySet {
    pub fn new_bare() -> Self {
        Self {
            page_table: PageTable::new(),
            areas: Vec::new(),
        }
    }
    pub fn token(&self) -> usize {
        self.page_table.token()
    }
    /// Assume that no conflicts.
    pub fn insert_framed_area(
        &mut self,
        start_va: VirtAddr,
        end_va: VirtAddr,
        permission: MapPermission,
    ) {
        self.push(
            MapArea::new(start_va, end_va, MapType::Framed, permission),
            None,
        );
    }
    pub fn remove_area_with_start_vpn(&mut self, start_vpn: VirtPageNum) {
        if let Some((idx, area)) = self
            .areas
            .iter_mut()
            .enumerate()
            .find(|(_, area)| area.vpn_range.get_start() == start_vpn)
        {
            area.unmap(&mut self.page_table);
            self.areas.remove(idx);
        }
    }
    fn push(&mut self, mut map_area: MapArea, data: Option<&[u8]>) {
        map_area.map(&mut self.page_table);
        if let Some(data) = data {
            map_area.copy_data(&mut self.page_table, data);
        }
        self.areas.push(map_area);
    }
    /// Mention that trampoline is not collected by areas.
    fn map_trampoline(&mut self) {
        self.page_table.map(
            VirtAddr::from(TRAMPOLINE).into(),
            PhysAddr::from(strampoline as usize).into(),
            PTEFlags::R | PTEFlags::X,
        );
    }
    /// Without kernel stacks.
    pub fn new_kernel() -> Self {
        let mut memory_set = Self::new_bare();
        // map trampoline
        memory_set.map_trampoline();
        // map kernel sections
        println!(".text [{:#x}, {:#x})", stext as usize, etext as usize);
        println!(".rodata [{:#x}, {:#x})", srodata as usize, erodata as usize);
        println!(".data [{:#x}, {:#x})", sdata as usize, edata as usize);
        println!(
            ".bss [{:#x}, {:#x})",
            sbss_with_stack as usize, ebss as usize
        );
        println!("mapping .text section");
        memory_set.push(
            MapArea::new(
                (stext as usize).into(),
                (etext as usize).into(),
                MapType::Identical,
                MapPermission::R | MapPermission::X,
            ),
            None,
        );
        println!("mapping .rodata section");
        memory_set.push(
            MapArea::new(
                (srodata as usize).into(),
                (erodata as usize).into(),
                MapType::Identical,
                MapPermission::R,
            ),
            None,
        );
        println!("mapping .data section");
        memory_set.push(
            MapArea::new(
                (sdata as usize).into(),
                (edata as usize).into(),
                MapType::Identical,
                MapPermission::R | MapPermission::W,
            ),
            None,
        );
        println!("mapping .bss section");
        memory_set.push(
            MapArea::new(
                (sbss_with_stack as usize).into(),
                (ebss as usize).into(),
                MapType::Identical,
                MapPermission::R | MapPermission::W,
            ),
            None,
        );
        println!("mapping physical memory");
        memory_set.push(
            MapArea::new(
                (ekernel as usize).into(),
                MEMORY_END.into(),
                MapType::Identical,
                MapPermission::R | MapPermission::W,
            ),
            None,
        );
        println!("mapping memory-mapped registers");
        for pair in MMIO {
            memory_set.push(
                MapArea::new(
                    (*pair).0.into(),
                    ((*pair).0 + (*pair).1).into(),
                    MapType::Identical,
                    MapPermission::R | MapPermission::W,
                ),
                None,
            );
        }
        memory_set
    }
    /// Include sections in elf and trampoline,
    /// also returns user_sp_base and entry point.
    pub fn from_elf(elf_data: &[u8]) -> (Self, usize, usize) {
        let mut memory_set = Self::new_bare();
        // map trampoline
        memory_set.map_trampoline();
        // map program headers of elf, with U flag
        let elf = xmas_elf::ElfFile::new(elf_data).unwrap();
        let elf_header = elf.header;
        let magic = elf_header.pt1.magic;
        assert_eq!(magic, [0x7f, 0x45, 0x4c, 0x46], "invalid elf!");
        let ph_count = elf_header.pt2.ph_count();
        let mut max_end_vpn = VirtPageNum(0);
        for i in 0..ph_count {
            let ph = elf.program_header(i).unwrap();
            if ph.get_type().unwrap() == xmas_elf::program::Type::Load {
                let start_va: VirtAddr = (ph.virtual_addr() as usize).into();
                let end_va: VirtAddr = ((ph.virtual_addr() + ph.mem_size()) as usize).into();
                let mut map_perm = MapPermission::U;
                let ph_flags = ph.flags();
                if ph_flags.is_read() {
                    map_perm |= MapPermission::R;
                }
                if ph_flags.is_write() {
                    map_perm |= MapPermission::W;
                }
                if ph_flags.is_execute() {
                    map_perm |= MapPermission::X;
                }
                let map_area = MapArea::new(start_va, end_va, MapType::Framed, map_perm);
                max_end_vpn = map_area.vpn_range.get_end();
                memory_set.push(
                    map_area,
                    Some(&elf.input[ph.offset() as usize..(ph.offset() + ph.file_size()) as usize]),
                );
            }
        }
        let max_end_va: VirtAddr = max_end_vpn.into();
        let mut user_stack_base: usize = max_end_va.into();
        user_stack_base += PAGE_SIZE;
        (
            memory_set,
            user_stack_base,
            elf.header.pt2.entry_point() as usize,
        )
    }
    pub fn from_existed_user(user_space: &MemorySet) -> MemorySet {
        let mut memory_set = Self::new_bare();
        // map trampoline
        memory_set.map_trampoline();
        // copy data sections/trap_context/user_stack
        for area in user_space.areas.iter() {
            let new_area = MapArea::from_another(area);
            memory_set.push(new_area, None);
            // copy data from another space
            for vpn in area.vpn_range {
                let src_ppn = user_space.translate(vpn).unwrap().ppn();
                let dst_ppn = memory_set.translate(vpn).unwrap().ppn();
                dst_ppn
                    .get_bytes_array()
                    .copy_from_slice(src_ppn.get_bytes_array());
            }
        }
        memory_set
    }
    pub fn activate(&self) {
        let satp = self.page_table.token();
        unsafe {
            satp::write(satp);
            asm!("sfence.vma");
        }
    }
    pub fn translate(&self, vpn: VirtPageNum) -> Option<PageTableEntry> {
        self.page_table.translate(vpn)
    }
    pub fn recycle_data_pages(&mut self) {
        //*self = Self::new_bare();
        self.areas.clear();
    }
}

pub struct MapArea {
    vpn_range: VPNRange,
    data_frames: BTreeMap<VirtPageNum, FrameTracker>,
    map_type: MapType,
    map_perm: MapPermission,
}

impl MapArea {
    pub fn new(
        start_va: VirtAddr,
        end_va: VirtAddr,
        map_type: MapType,
        map_perm: MapPermission,
    ) -> Self {
        let start_vpn: VirtPageNum = start_va.floor();
        let end_vpn: VirtPageNum = end_va.ceil();
        Self {
            vpn_range: VPNRange::new(start_vpn, end_vpn),
            data_frames: BTreeMap::new(),
            map_type,
            map_perm,
        }
    }
    pub fn from_another(another: &MapArea) -> Self {
        Self {
            vpn_range: VPNRange::new(another.vpn_range.get_start(), another.vpn_range.get_end()),
            data_frames: BTreeMap::new(),
            map_type: another.map_type,
            map_perm: another.map_perm,
        }
    }
    pub fn map_one(&mut self, page_table: &mut PageTable, vpn: VirtPageNum) {
        let ppn: PhysPageNum;
        match self.map_type {
            MapType::Identical => {
                ppn = PhysPageNum(vpn.0);
            }
            MapType::Framed => {
                let frame = frame_alloc().unwrap();
                ppn = frame.ppn;
                self.data_frames.insert(vpn, frame);
            }
        }
        let pte_flags = PTEFlags::from_bits(self.map_perm.bits).unwrap();
        page_table.map(vpn, ppn, pte_flags);
    }
    pub fn unmap_one(&mut self, page_table: &mut PageTable, vpn: VirtPageNum) {
        if self.map_type == MapType::Framed {
            self.data_frames.remove(&vpn);
        }
        page_table.unmap(vpn);
    }
    pub fn map(&mut self, page_table: &mut PageTable) {
        for vpn in self.vpn_range {
            self.map_one(page_table, vpn);
        }
    }
    pub fn unmap(&mut self, page_table: &mut PageTable) {
        for vpn in self.vpn_range {
            self.unmap_one(page_table, vpn);
        }
    }
    /// data: start-aligned but maybe with shorter length
    /// assume that all frames were cleared before
    pub fn copy_data(&mut self, page_table: &mut PageTable, data: &[u8]) {
        assert_eq!(self.map_type, MapType::Framed);
        let mut start: usize = 0;
        let mut current_vpn = self.vpn_range.get_start();
        let len = data.len();
        loop {
            let src = &data[start..len.min(start + PAGE_SIZE)];
            let dst = &mut page_table
                .translate(current_vpn)
                .unwrap()
                .ppn()
                .get_bytes_array()[..src.len()];
            dst.copy_from_slice(src);
            start += PAGE_SIZE;
            if start >= len {
                break;
            }
            current_vpn.step();
        }
    }
}

#[derive(Copy, Clone, PartialEq, Debug)]
pub enum MapType {
    Identical,
    Framed,
}

bitflags! {
    pub struct MapPermission: u8 {
        const R = 1 << 1;
        const W = 1 << 2;
        const X = 1 << 3;
        const U = 1 << 4;
    }
}

#[allow(unused)]
pub fn remap_test() {
    let mut kernel_space = KERNEL_SPACE.exclusive_access();
    let mid_text: VirtAddr = ((stext as usize + etext as usize) / 2).into();
    let mid_rodata: VirtAddr = ((srodata as usize + erodata as usize) / 2).into();
    let mid_data: VirtAddr = ((sdata as usize + edata as usize) / 2).into();
    assert!(
        !kernel_space
            .page_table
            .translate(mid_text.floor())
            .unwrap()
            .writable(),
    );
    assert!(
        !kernel_space
            .page_table
            .translate(mid_rodata.floor())
            .unwrap()
            .writable(),
    );
    assert!(
        !kernel_space
            .page_table
            .translate(mid_data.floor())
            .unwrap()
            .executable(),
    );
    println!("remap_test passed!");
}<|MERGE_RESOLUTION|>--- conflicted
+++ resolved
@@ -9,18 +9,7 @@
 use alloc::vec::Vec;
 use core::arch::asm;
 use lazy_static::*;
-<<<<<<< HEAD
-use crate::sync::UPSafeCell;
-use crate::config::{
-    MEMORY_END,
-    PAGE_SIZE,
-    TRAMPOLINE,
-    MMIO,
-};
-use core::arch::asm;
-=======
 use riscv::register::satp;
->>>>>>> 61152471
 
 extern "C" {
     fn stext();
