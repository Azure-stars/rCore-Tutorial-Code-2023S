//! Types related to task management
use super::TaskContext;
use crate::config::TRAP_CONTEXT_BASE;
use crate::mm::{
    kernel_stack_position, MapPermission, MemorySet, PhysPageNum, VirtAddr, KERNEL_SPACE,
};
use crate::trap::{trap_handler, TrapContext};

/// The task control block (TCB) of a task.
<<<<<<< HEAD
pub struct TaskControlBlock {
    /// Save task context
    pub task_cx: TaskContext,

    /// Maintain the execution status of the current process
    pub task_status: TaskStatus,

    /// Application address space
    pub memory_set: MemorySet,

    /// The phys page number of trap context
    pub trap_cx_ppn: PhysPageNum,

    /// The size(top addr) of program which is loaded from elf file
    pub base_size: usize,

    /// Heap bottom
    pub heap_bottom: usize,

    /// Program break
    pub program_brk: usize,
}

impl TaskControlBlock {
    /// get the trap context
    pub fn get_trap_cx(&self) -> &'static mut TrapContext {
        self.trap_cx_ppn.get_mut()
    }
    /// get the user token
    pub fn get_user_token(&self) -> usize {
        self.memory_set.token()
    }
    /// Based on the elf info in program, build the contents of task in a new address space
    pub fn new(elf_data: &[u8], app_id: usize) -> Self {
        // memory_set with elf program headers/trampoline/trap context/user stack
        let (memory_set, user_sp, entry_point) = MemorySet::from_elf(elf_data);
        let trap_cx_ppn = memory_set
            .translate(VirtAddr::from(TRAP_CONTEXT_BASE).into())
            .unwrap()
            .ppn();
        let task_status = TaskStatus::Ready;
        // map a kernel-stack in kernel space
        let (kernel_stack_bottom, kernel_stack_top) = kernel_stack_position(app_id);
        KERNEL_SPACE.exclusive_access().insert_framed_area(
            kernel_stack_bottom.into(),
            kernel_stack_top.into(),
            MapPermission::R | MapPermission::W,
        );
        let task_control_block = Self {
            task_status,
            task_cx: TaskContext::goto_trap_return(kernel_stack_top),
            memory_set,
            trap_cx_ppn,
            base_size: user_sp,
            heap_bottom: user_sp,
            program_brk: user_sp,
        };
        // prepare TrapContext in user space
        let trap_cx = task_control_block.get_trap_cx();
        *trap_cx = TrapContext::app_init_context(
            entry_point,
            user_sp,
            KERNEL_SPACE.exclusive_access().token(),
            kernel_stack_top,
            trap_handler as usize,
        );
        task_control_block
    }
    /// change the location of the program break. return None if failed.
    pub fn change_program_brk(&mut self, size: i32) -> Option<usize> {
        let old_break = self.program_brk;
        let new_brk = self.program_brk as isize + size as isize;
        if new_brk < self.heap_bottom as isize {
            return None;
        }
        let result = if size < 0 {
            self.memory_set
                .shrink_to(VirtAddr(self.heap_bottom), VirtAddr(new_brk as usize))
        } else {
            self.memory_set
                .append_to(VirtAddr(self.heap_bottom), VirtAddr(new_brk as usize))
        };
        if result {
            self.program_brk = new_brk as usize;
            Some(old_break)
        } else {
            None
        }
    }
=======
#[derive(Clone, Copy)]
pub struct TaskControlBlock {
    /// The task context
    pub task_cx: TaskContext,
    /// The task info in it's lifecycle
    pub status: TaskStatus,
    /// The start time of the task,which is ms
    pub start_time: usize,
>>>>>>> c57eb556
}

#[derive(Copy, Clone, PartialEq)]
/// task status: UnInit, Ready, Running, Exited
pub enum TaskStatus {
    /// uninitialized
    UnInit,
    /// ready to run
    Ready,
    /// running
    Running,
    /// exited
    Exited,
}<|MERGE_RESOLUTION|>--- conflicted
+++ resolved
@@ -2,12 +2,12 @@
 use super::TaskContext;
 use crate::config::TRAP_CONTEXT_BASE;
 use crate::mm::{
-    kernel_stack_position, MapPermission, MemorySet, PhysPageNum, VirtAddr, KERNEL_SPACE,
+    kernel_stack_position, MapPermission, MemorySet, PhysPageNum, VirtAddr, VirtPageNum,
+    KERNEL_SPACE,
 };
+use crate::syscall::process::MmapResult;
 use crate::trap::{trap_handler, TrapContext};
-
 /// The task control block (TCB) of a task.
-<<<<<<< HEAD
 pub struct TaskControlBlock {
     /// Save task context
     pub task_cx: TaskContext,
@@ -29,6 +29,9 @@
 
     /// Program break
     pub program_brk: usize,
+
+    /// Start time
+    pub start_time: usize,
 }
 
 impl TaskControlBlock {
@@ -51,11 +54,14 @@
         let task_status = TaskStatus::Ready;
         // map a kernel-stack in kernel space
         let (kernel_stack_bottom, kernel_stack_top) = kernel_stack_position(app_id);
-        KERNEL_SPACE.exclusive_access().insert_framed_area(
-            kernel_stack_bottom.into(),
-            kernel_stack_top.into(),
-            MapPermission::R | MapPermission::W,
-        );
+        KERNEL_SPACE
+            .exclusive_access()
+            .insert_framed_area(
+                kernel_stack_bottom.into(),
+                kernel_stack_top.into(),
+                MapPermission::R | MapPermission::W,
+            )
+            .unwrap();
         let task_control_block = Self {
             task_status,
             task_cx: TaskContext::goto_trap_return(kernel_stack_top),
@@ -64,6 +70,7 @@
             base_size: user_sp,
             heap_bottom: user_sp,
             program_brk: user_sp,
+            start_time: 0,
         };
         // prepare TrapContext in user space
         let trap_cx = task_control_block.get_trap_cx();
@@ -97,16 +104,61 @@
             None
         }
     }
-=======
-#[derive(Clone, Copy)]
-pub struct TaskControlBlock {
-    /// The task context
-    pub task_cx: TaskContext,
-    /// The task info in it's lifecycle
-    pub status: TaskStatus,
-    /// The start time of the task,which is ms
-    pub start_time: usize,
->>>>>>> c57eb556
+    /// 应当为起点start新建一个逻辑段
+    /// 首先查找[start, start + len) 是否在某一个逻辑段中
+    /// 如果分配失败，返回虚拟页对应的实际编码
+    pub fn mmap(&mut self, start: usize, len: usize, port: usize) -> Result<(), MmapResult> {
+        let start_va = VirtAddr::from(start);
+        if start_va.page_offset() != 0 {
+            return Err(MmapResult::StartNotAlign);
+        }
+        let end_va = VirtAddr::from(start + len);
+        if let Some(_) = self.memory_set.areas.iter().find(|area| {
+            area.vpn_range.get_start() < end_va.ceil()
+                && area.vpn_range.get_end() > start_va.floor()
+        }) {
+            // 注意ceil和大小关系
+            // 已经分配了物理页帧
+            return Err(MmapResult::PageMapped);
+        }
+        let mut permission = MapPermission::U;
+        if port & 0x1 != 0 {
+            permission |= MapPermission::R;
+        }
+        if port & 0x2 != 0 {
+            permission |= MapPermission::W;
+        }
+        if port & 0x4 != 0 {
+            permission |= MapPermission::X;
+        }
+        if port & !0x7 != 0 {
+            return Err(MmapResult::PortNotZero);
+        }
+        if port & 0x7 == 0 {
+            return Err(MmapResult::PortAllZero);
+        }
+        if let Err(x) = self
+            .memory_set
+            .insert_framed_area(start_va, end_va, permission)
+        {
+            if x == VirtPageNum(0) {
+                return Err(MmapResult::OotOfMemory);
+            }
+            return Err(MmapResult::PageMapped);
+        }
+        Ok(())
+    }
+
+    /// 将[start, start+len)的部分解映射
+    /// 可能会生成两个新的area
+    pub fn munmap(&mut self, start: usize, len: usize) -> Result<(), MmapResult> {
+        let start_va = VirtAddr::from(start);
+        if start_va.page_offset() != 0 {
+            return Err(MmapResult::StartNotAlign);
+        }
+        let end_va = VirtAddr::from(start + len);
+        self.memory_set.split(start_va, end_va)
+    }
 }
 
 #[derive(Copy, Clone, PartialEq)]
