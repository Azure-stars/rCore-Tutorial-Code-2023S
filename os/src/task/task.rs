//! Types related to task management & Functions for completely changing TCB
use core::cell::RefMut;
use core::cmp::Ordering;

use alloc::collections::BTreeMap;
use alloc::sync::{Arc, Weak};
use alloc::vec::Vec;

use super::TaskContext;
use super::{kstack_alloc, pid_alloc, KernelStack, PidHandle};
<<<<<<< HEAD
use crate::config::TRAP_CONTEXT_BASE;
use crate::fs::{File, Stdin, Stdout};
use crate::mm::{MemorySet, PhysPageNum, VirtAddr, KERNEL_SPACE};
=======
use crate::config::{BIGSTRIDE, MAX_SYSCALL_NUM, TRAP_CONTEXT_BASE};
use crate::mm::{MapPermission, MemorySet, PhysPageNum, VirtAddr, VirtPageNum, KERNEL_SPACE};
>>>>>>> 7c4aa0de
use crate::sync::UPSafeCell;
use crate::syscall::process::MmapResult;
use crate::trap::{trap_handler, TrapContext};
<<<<<<< HEAD
use alloc::sync::{Arc, Weak};
use alloc::vec;
use alloc::vec::Vec;
use core::cell::RefMut;

/// Task control block structure
///
/// Directly save the contents that will not change during running
=======
/// The task control block (TCB) of a task.
>>>>>>> 7c4aa0de
pub struct TaskControlBlock {
    // Immutable
    /// Process identifier
    pub pid: PidHandle,

    /// Kernel stack corresponding to PID
    pub kernel_stack: KernelStack,

    /// Mutable
    inner: UPSafeCell<TaskControlBlockInner>,
}

impl Ord for TaskControlBlock {
    fn max(self, other: Self) -> Self
    where
        Self: Sized,
        Self: ~const core::marker::Destruct,
    {
        let pre_inner_stride = self.inner.exclusive_access().stride;
        let suc_inner_stride = other.inner.exclusive_access().stride;
        if pre_inner_stride > suc_inner_stride {
            return self;
        } else {
            return other;
        }
    }
    fn cmp(&self, other: &Self) -> core::cmp::Ordering {
        let pre_inner = self.inner.exclusive_access();
        let suc_inner = other.inner.exclusive_access();
        if pre_inner.stride < suc_inner.stride {
            return Ordering::Less;
        } else if pre_inner.stride > suc_inner.stride {
            return Ordering::Greater;
        } else {
            return Ordering::Equal;
        }
    }
    fn min(self, other: Self) -> Self
    where
        Self: Sized,
        Self: ~const core::marker::Destruct,
    {
        let pre_inner_stride = self.inner.exclusive_access().stride;
        let suc_inner_stride = other.inner.exclusive_access().stride;
        if pre_inner_stride < suc_inner_stride {
            return self;
        } else {
            return other;
        }
    }
    fn clamp(self, min: Self, max: Self) -> Self
    where
        Self: Sized,
        Self: ~const core::marker::Destruct,
        Self: ~const PartialOrd,
    {
        let pre_inner_stride = self.inner.exclusive_access().stride;
        let min_inner_stride = min.inner.exclusive_access().stride;
        let max_inner_stride = max.inner.exclusive_access().stride;
        if pre_inner_stride < min_inner_stride {
            return min;
        } else if pre_inner_stride > max_inner_stride {
            return max;
        } else {
            return self;
        }
    }
}

impl PartialOrd for TaskControlBlock {
    fn ge(&self, other: &Self) -> bool {
        let pre_inner = self.inner.exclusive_access();
        let suc_inner = other.inner.exclusive_access();
        pre_inner.stride >= suc_inner.stride
    }
    fn gt(&self, other: &Self) -> bool {
        let pre_inner = self.inner.exclusive_access();
        let suc_inner = other.inner.exclusive_access();
        pre_inner.stride > suc_inner.stride
    }
    fn le(&self, other: &Self) -> bool {
        let pre_inner = self.inner.exclusive_access();
        let suc_inner = other.inner.exclusive_access();
        pre_inner.stride <= suc_inner.stride
    }
    fn lt(&self, other: &Self) -> bool {
        let pre_inner = self.inner.exclusive_access();
        let suc_inner = other.inner.exclusive_access();
        pre_inner.stride < suc_inner.stride
    }
    fn partial_cmp(&self, other: &Self) -> Option<Ordering> {
        let pre_inner = self.inner.exclusive_access();
        let suc_inner = other.inner.exclusive_access();
        if pre_inner.stride < suc_inner.stride {
            return Some(Ordering::Less);
        } else if pre_inner.stride > suc_inner.stride {
            return Some(Ordering::Greater);
        } else {
            return Some(Ordering::Equal);
        }
    }
}

impl PartialEq for TaskControlBlock {
    fn eq(&self, other: &Self) -> bool {
        let pre_inner = self.inner.exclusive_access();
        let suc_inner = other.inner.exclusive_access();
        pre_inner.stride == suc_inner.stride
    }
    fn ne(&self, other: &Self) -> bool {
        let pre_inner = self.inner.exclusive_access();
        let suc_inner = other.inner.exclusive_access();
        pre_inner.stride != suc_inner.stride
    }
}

impl Eq for TaskControlBlock {}

impl TaskControlBlock {
    /// Get the mutable reference of the inner TCB
    pub fn inner_exclusive_access(&self) -> RefMut<'_, TaskControlBlockInner> {
        self.inner.exclusive_access()
    }
    /// Get the address of app's page table
    pub fn get_user_token(&self) -> usize {
        let inner = self.inner_exclusive_access();
        inner.memory_set.token()
    }
}

pub struct TaskControlBlockInner {
    /// The physical page number of the frame where the trap context is placed
    pub trap_cx_ppn: PhysPageNum,

    /// Application data can only appear in areas
    /// where the application address space is lower than base_size
    pub base_size: usize,

    /// Save task context
    pub task_cx: TaskContext,

    /// Maintain the execution status of the current process
    pub task_status: TaskStatus,

    /// Application address space
    pub memory_set: MemorySet,

    /// Parent process of the current process.
    /// Weak will not affect the reference count of the parent
    pub parent: Option<Weak<TaskControlBlock>>,

    /// A vector containing TCBs of all child processes of the current process
    pub children: Vec<Arc<TaskControlBlock>>,

    /// It is set when active exit or execution error occurs
    pub exit_code: i32,
    pub fd_table: Vec<Option<Arc<dyn File + Send + Sync>>>,

    /// Heap bottom
    pub heap_bottom: usize,

    /// Program break
    pub program_brk: usize,

    /// Start time
    pub start_time: usize,

    /// syscall_time
    pub syscall_time: BTreeMap<usize, u32>,

    // stride for alloc
    pub stride: usize,

    // priority
    pub pass: usize,
}

impl TaskControlBlockInner {
    pub fn get_trap_cx(&self) -> &'static mut TrapContext {
        self.trap_cx_ppn.get_mut()
    }
    pub fn get_user_token(&self) -> usize {
        self.memory_set.token()
    }
    fn get_status(&self) -> TaskStatus {
        self.task_status
    }
    pub fn is_zombie(&self) -> bool {
        self.get_status() == TaskStatus::Zombie
    }
    pub fn alloc_fd(&mut self) -> usize {
        if let Some(fd) = (0..self.fd_table.len()).find(|fd| self.fd_table[*fd].is_none()) {
            fd
        } else {
            self.fd_table.push(None);
            self.fd_table.len() - 1
        }
    }
}

impl TaskControlBlock {
    /// Create a new process
    ///
    /// At present, it is only used for the creation of initproc
    pub fn new(elf_data: &[u8]) -> Self {
        // memory_set with elf program headers/trampoline/trap context/user stack
        let (memory_set, user_sp, entry_point) = MemorySet::from_elf(elf_data);
        let trap_cx_ppn = memory_set
            .translate(VirtAddr::from(TRAP_CONTEXT_BASE).into())
            .unwrap()
            .ppn();
        // alloc a pid and a kernel stack in kernel space
        let pid_handle = pid_alloc();
        let kernel_stack = kstack_alloc();
        let kernel_stack_top = kernel_stack.get_top();
        // push a task context which goes to trap_return to the top of kernel stack
        let task_control_block = Self {
            pid: pid_handle,
            kernel_stack,
            inner: unsafe {
                UPSafeCell::new(TaskControlBlockInner {
                    trap_cx_ppn,
                    base_size: user_sp,
                    task_cx: TaskContext::goto_trap_return(kernel_stack_top),
                    task_status: TaskStatus::Ready,
                    memory_set,
                    parent: None,
                    children: Vec::new(),
                    exit_code: 0,
                    fd_table: vec![
                        // 0 -> stdin
                        Some(Arc::new(Stdin)),
                        // 1 -> stdout
                        Some(Arc::new(Stdout)),
                        // 2 -> stderr
                        Some(Arc::new(Stdout)),
                    ],
                    heap_bottom: user_sp,
                    program_brk: user_sp,
                    start_time: 0,
                    syscall_time: BTreeMap::new(),
                    stride: 0,
                    pass: BIGSTRIDE / 16,
                })
            },
        };
        // prepare TrapContext in user space
        let trap_cx = task_control_block.inner_exclusive_access().get_trap_cx();
        *trap_cx = TrapContext::app_init_context(
            entry_point,
            user_sp,
            KERNEL_SPACE.exclusive_access().token(),
            kernel_stack_top,
            trap_handler as usize,
        );
        task_control_block
    }

    /// Load a new elf to replace the original application address space and start execution
    pub fn exec(&self, elf_data: &[u8]) {
        // memory_set with elf program headers/trampoline/trap context/user stack
        let (memory_set, user_sp, entry_point) = MemorySet::from_elf(elf_data);
        let trap_cx_ppn = memory_set
            .translate(VirtAddr::from(TRAP_CONTEXT_BASE).into())
            .unwrap()
            .ppn();

        // **** access current TCB exclusively
        let mut inner = self.inner_exclusive_access();
        // substitute memory_set
        inner.memory_set = memory_set;
        // update trap_cx ppn
        inner.trap_cx_ppn = trap_cx_ppn;
        // initialize trap_cx
        let trap_cx = TrapContext::app_init_context(
            entry_point,
            user_sp,
            KERNEL_SPACE.exclusive_access().token(),
            self.kernel_stack.get_top(),
            trap_handler as usize,
        );
        *inner.get_trap_cx() = trap_cx;
        // **** release current PCB
    }

    /// parent process fork the child process
    pub fn fork(self: &Arc<TaskControlBlock>) -> Arc<TaskControlBlock> {
        // ---- hold parent PCB lock
        let mut parent_inner = self.inner_exclusive_access();
        // copy user space(include trap context)
        let memory_set = MemorySet::from_existed_user(&parent_inner.memory_set);
        let trap_cx_ppn = memory_set
            .translate(VirtAddr::from(TRAP_CONTEXT_BASE).into())
            .unwrap()
            .ppn();
        // alloc a pid and a kernel stack in kernel space
        let pid_handle = pid_alloc();
        let kernel_stack = kstack_alloc();
        let kernel_stack_top = kernel_stack.get_top();
        // copy fd table
        let mut new_fd_table: Vec<Option<Arc<dyn File + Send + Sync>>> = Vec::new();
        for fd in parent_inner.fd_table.iter() {
            if let Some(file) = fd {
                new_fd_table.push(Some(file.clone()));
            } else {
                new_fd_table.push(None);
            }
        }
        let task_control_block = Arc::new(TaskControlBlock {
            pid: pid_handle,
            kernel_stack,
            inner: unsafe {
                UPSafeCell::new(TaskControlBlockInner {
                    trap_cx_ppn,
                    base_size: parent_inner.base_size,
                    task_cx: TaskContext::goto_trap_return(kernel_stack_top),
                    task_status: TaskStatus::Ready,
                    memory_set,
                    parent: Some(Arc::downgrade(self)),
                    children: Vec::new(),
                    exit_code: 0,
                    fd_table: new_fd_table,
                    heap_bottom: parent_inner.heap_bottom,
                    program_brk: parent_inner.program_brk,
                    start_time: 0, // 新任务的时间从0开始
                    syscall_time: BTreeMap::new(),
                    stride: 0,
                    pass: BIGSTRIDE / 16, // 认为子进程的优先级与父进程无关
                })
            },
        });
        // add child
        parent_inner.children.push(task_control_block.clone());
        // modify kernel_sp in trap_cx
        // **** access child PCB exclusively
        let trap_cx = task_control_block.inner_exclusive_access().get_trap_cx();
        trap_cx.kernel_sp = kernel_stack_top;
        // return
        task_control_block
        // **** release child PCB
        // ---- release parent PCB
    }

    /// 创建一个新的进程并且执行目标程序
    pub fn spawn(self: &Arc<Self>, elf_data: &[u8]) -> Arc<Self> {
        let mut parent_inner = self.inner_exclusive_access();
        let (memory_set, user_sp, entry_point) = MemorySet::from_elf(elf_data);
        let trap_cx_ppn = memory_set
            .translate(VirtAddr::from(TRAP_CONTEXT_BASE).into())
            .unwrap()
            .ppn();

        // **** access current TCB exclusively
        // 分配pid和内核栈
        let pid_handle = pid_alloc();
        let kernel_stack = kstack_alloc();
        let kernel_stack_top = kernel_stack.get_top();
        let task_control_block = Arc::new(TaskControlBlock {
            pid: pid_handle,
            kernel_stack,
            inner: unsafe {
                UPSafeCell::new(TaskControlBlockInner {
                    trap_cx_ppn,
                    base_size: user_sp,
                    task_cx: TaskContext::goto_trap_return(kernel_stack_top),
                    task_status: TaskStatus::Ready,
                    memory_set,
                    parent: Some(Arc::downgrade(self)), // 设置父进程
                    children: Vec::new(),
                    exit_code: 0,
                    heap_bottom: user_sp,
                    program_brk: user_sp, // 当前分配的堆内存
                    start_time: 0,        // 新任务的时间从0开始
                    syscall_time: BTreeMap::new(),
                    stride: 0,
                    pass: BIGSTRIDE / 16,
                })
            },
        });
        // add child
        parent_inner.children.push(task_control_block.clone());
        let trap_cx = task_control_block.inner_exclusive_access().get_trap_cx();
        *trap_cx = TrapContext::app_init_context(
            entry_point,
            user_sp,
            KERNEL_SPACE.exclusive_access().token(),
            kernel_stack_top,
            trap_handler as usize,
        );
        task_control_block
    }
    /// get pid of process
    pub fn getpid(&self) -> usize {
        self.pid.0
    }

    /// set the priority
    pub fn sys_set_priority(&self, prio: isize) {
        let mut inner = self.inner.exclusive_access();
        inner.pass = BIGSTRIDE / (prio as usize);
    }

    /// change the location of the program break. return None if failed.
    pub fn change_program_brk(&self, size: i32) -> Option<usize> {
        let mut inner = self.inner_exclusive_access();
        let heap_bottom = inner.heap_bottom;
        let old_break = inner.program_brk;
        let new_brk = inner.program_brk as isize + size as isize;
        if new_brk < heap_bottom as isize {
            return None;
        }
        let result = if size < 0 {
            inner
                .memory_set
                .shrink_to(VirtAddr(heap_bottom), VirtAddr(new_brk as usize))
        } else {
            inner
                .memory_set
                .append_to(VirtAddr(heap_bottom), VirtAddr(new_brk as usize))
        };
        if result {
            inner.program_brk = new_brk as usize;
            Some(old_break)
        } else {
            None
        }
    }
    /// 应当为起点start新建一个逻辑段
    /// 首先查找[start, start + len) 是否在某一个逻辑段中
    /// 如果分配失败，返回虚拟页对应的实际编码
    pub fn mmap(&self, start: usize, len: usize, port: usize) -> Result<(), MmapResult> {
        let start_va = VirtAddr::from(start);
        if start_va.page_offset() != 0 {
            return Err(MmapResult::StartNotAlign);
        }
        let end_va = VirtAddr::from(start + len);
        let mut inner = self.inner.exclusive_access();
        if let Some(_) = inner.memory_set.areas.iter().find(|area| {
            area.vpn_range.get_start() < end_va.ceil()
                && area.vpn_range.get_end() > start_va.floor()
        }) {
            // 注意ceil和大小关系
            // 已经分配了物理页帧
            return Err(MmapResult::PageMapped);
        }
        let mut permission = MapPermission::U;
        if port & 0x1 != 0 {
            permission |= MapPermission::R;
        }
        if port & 0x2 != 0 {
            permission |= MapPermission::W;
        }
        if port & 0x4 != 0 {
            permission |= MapPermission::X;
        }
        if port & !0x7 != 0 {
            return Err(MmapResult::PortNotZero);
        }
        if port & 0x7 == 0 {
            return Err(MmapResult::PortAllZero);
        }
        if let Err(x) = inner
            .memory_set
            .insert_framed_area(start_va, end_va, permission)
        {
            if x == VirtPageNum(0) {
                return Err(MmapResult::OotOfMemory);
            }
            return Err(MmapResult::PageMapped);
        }
        Ok(())
    }

    /// 将[start, start+len)的部分解映射
    /// 可能会生成两个新的area
    pub fn munmap(&self, start: usize, len: usize) -> Result<(), MmapResult> {
        let start_va = VirtAddr::from(start);
        if start_va.page_offset() != 0 {
            return Err(MmapResult::StartNotAlign);
        }
        let end_va = VirtAddr::from(start + len);
        let mut inner = self.inner.exclusive_access();
        inner.memory_set.split(start_va, end_va)
    }

    /// record the syscall time
    pub fn set_syscall(&self, syscall_id: usize) {
        let mut inner = self.inner.exclusive_access();
        let count = inner.syscall_time.entry(syscall_id).or_insert(0);
        *count += 1;
    }

    /// get the syscall time
    pub fn get_syscall_time(&self) -> [u32; MAX_SYSCALL_NUM] {
        let inner = self.inner.exclusive_access();
        let mut data = [0 as u32; MAX_SYSCALL_NUM];
        for (key, val) in inner.syscall_time.iter() {
            data[*key] = *val;
        }
        data
    }

    /// Get the status and time
    pub fn get_current_status_and_time(&self) -> (TaskStatus, usize) {
        let inner = self.inner.exclusive_access();
        (inner.task_status, inner.start_time)
    }
}

#[derive(Copy, Clone, PartialEq)]
/// task status: UnInit, Ready, Running, Exited
pub enum TaskStatus {
    /// uninitialized
    UnInit,
    /// ready to run
    Ready,
    /// running
    Running,
    /// exited
    Zombie,
}<|MERGE_RESOLUTION|>--- conflicted
+++ resolved
@@ -1,36 +1,23 @@
 //! Types related to task management & Functions for completely changing TCB
-use core::cell::RefMut;
-use core::cmp::Ordering;
-
-use alloc::collections::BTreeMap;
-use alloc::sync::{Arc, Weak};
-use alloc::vec::Vec;
-
 use super::TaskContext;
 use super::{kstack_alloc, pid_alloc, KernelStack, PidHandle};
-<<<<<<< HEAD
 use crate::config::TRAP_CONTEXT_BASE;
 use crate::fs::{File, Stdin, Stdout};
 use crate::mm::{MemorySet, PhysPageNum, VirtAddr, KERNEL_SPACE};
-=======
+use crate::sync::UPSafeCell;
+use crate::trap::{trap_handler, TrapContext};
+use alloc::sync::{Arc, Weak};
+use alloc::vec;
+use alloc::vec::Vec;
+
+use super::TaskContext;
+use super::{kstack_alloc, pid_alloc, KernelStack, PidHandle};
 use crate::config::{BIGSTRIDE, MAX_SYSCALL_NUM, TRAP_CONTEXT_BASE};
 use crate::mm::{MapPermission, MemorySet, PhysPageNum, VirtAddr, VirtPageNum, KERNEL_SPACE};
->>>>>>> 7c4aa0de
 use crate::sync::UPSafeCell;
 use crate::syscall::process::MmapResult;
 use crate::trap::{trap_handler, TrapContext};
-<<<<<<< HEAD
-use alloc::sync::{Arc, Weak};
-use alloc::vec;
-use alloc::vec::Vec;
-use core::cell::RefMut;
-
-/// Task control block structure
-///
-/// Directly save the contents that will not change during running
-=======
 /// The task control block (TCB) of a task.
->>>>>>> 7c4aa0de
 pub struct TaskControlBlock {
     // Immutable
     /// Process identifier
@@ -407,6 +394,7 @@
                     syscall_time: BTreeMap::new(),
                     stride: 0,
                     pass: BIGSTRIDE / 16,
+                    fd_table: Vec::new(),
                 })
             },
         });
