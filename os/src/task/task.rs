--- conflicted
+++ resolved
@@ -1,27 +1,18 @@
 //! Types related to task management & Functions for completely changing TCB
+use core::cell::RefMut;
+
+use alloc::collections::BTreeMap;
+use alloc::sync::{Arc, Weak};
+use alloc::vec::Vec;
+
 use super::TaskContext;
 use super::{kstack_alloc, pid_alloc, KernelStack, PidHandle};
-use crate::config::TRAP_CONTEXT_BASE;
-<<<<<<< HEAD
-use crate::mm::{MemorySet, PhysPageNum, VirtAddr, KERNEL_SPACE};
+use crate::config::{MAX_SYSCALL_NUM, TRAP_CONTEXT_BASE};
+use crate::mm::{MapPermission, MemorySet, PhysPageNum, VirtAddr, VirtPageNum, KERNEL_SPACE};
 use crate::sync::UPSafeCell;
-use crate::trap::{trap_handler, TrapContext};
-use alloc::sync::{Arc, Weak};
-use alloc::vec::Vec;
-use core::cell::RefMut;
-
-/// Task control block structure
-///
-/// Directly save the contents that will not change during running
-=======
-use crate::mm::{
-    kernel_stack_position, MapPermission, MemorySet, PhysPageNum, VirtAddr, VirtPageNum,
-    KERNEL_SPACE,
-};
 use crate::syscall::process::MmapResult;
 use crate::trap::{trap_handler, TrapContext};
 /// The task control block (TCB) of a task.
->>>>>>> 919ce2fe
 pub struct TaskControlBlock {
     // Immutable
     /// Process identifier
@@ -81,6 +72,9 @@
 
     /// Start time
     pub start_time: usize,
+
+    /// syscall_time
+    pub syscall_time: BTreeMap<usize, u32>,
 }
 
 impl TaskControlBlockInner {
@@ -111,7 +105,6 @@
             .translate(VirtAddr::from(TRAP_CONTEXT_BASE).into())
             .unwrap()
             .ppn();
-<<<<<<< HEAD
         // alloc a pid and a kernel stack in kernel space
         let pid_handle = pid_alloc();
         let kernel_stack = kstack_alloc();
@@ -132,30 +125,10 @@
                     exit_code: 0,
                     heap_bottom: user_sp,
                     program_brk: user_sp,
+                    start_time: 0,
+                    syscall_time: BTreeMap::new(),
                 })
             },
-=======
-        let task_status = TaskStatus::Ready;
-        // map a kernel-stack in kernel space
-        let (kernel_stack_bottom, kernel_stack_top) = kernel_stack_position(app_id);
-        KERNEL_SPACE
-            .exclusive_access()
-            .insert_framed_area(
-                kernel_stack_bottom.into(),
-                kernel_stack_top.into(),
-                MapPermission::R | MapPermission::W,
-            )
-            .unwrap();
-        let task_control_block = Self {
-            task_status,
-            task_cx: TaskContext::goto_trap_return(kernel_stack_top),
-            memory_set,
-            trap_cx_ppn,
-            base_size: user_sp,
-            heap_bottom: user_sp,
-            program_brk: user_sp,
-            start_time: 0,
->>>>>>> 919ce2fe
         };
         // prepare TrapContext in user space
         let trap_cx = task_control_block.inner_exclusive_access().get_trap_cx();
@@ -227,6 +200,8 @@
                     exit_code: 0,
                     heap_bottom: parent_inner.heap_bottom,
                     program_brk: parent_inner.program_brk,
+                    start_time: 0, // 新任务的时间从0开始
+                    syscall_time: BTreeMap::new(),
                 })
             },
         });
@@ -275,13 +250,14 @@
     /// 应当为起点start新建一个逻辑段
     /// 首先查找[start, start + len) 是否在某一个逻辑段中
     /// 如果分配失败，返回虚拟页对应的实际编码
-    pub fn mmap(&mut self, start: usize, len: usize, port: usize) -> Result<(), MmapResult> {
+    pub fn mmap(&self, start: usize, len: usize, port: usize) -> Result<(), MmapResult> {
         let start_va = VirtAddr::from(start);
         if start_va.page_offset() != 0 {
             return Err(MmapResult::StartNotAlign);
         }
         let end_va = VirtAddr::from(start + len);
-        if let Some(_) = self.memory_set.areas.iter().find(|area| {
+        let inner = self.inner.exclusive_access();
+        if let Some(_) = inner.memory_set.areas.iter().find(|area| {
             area.vpn_range.get_start() < end_va.ceil()
                 && area.vpn_range.get_end() > start_va.floor()
         }) {
@@ -305,7 +281,8 @@
         if port & 0x7 == 0 {
             return Err(MmapResult::PortAllZero);
         }
-        if let Err(x) = self
+        let mut inner = self.inner.exclusive_access();
+        if let Err(x) = inner
             .memory_set
             .insert_framed_area(start_va, end_va, permission)
         {
@@ -319,13 +296,37 @@
 
     /// 将[start, start+len)的部分解映射
     /// 可能会生成两个新的area
-    pub fn munmap(&mut self, start: usize, len: usize) -> Result<(), MmapResult> {
+    pub fn munmap(&self, start: usize, len: usize) -> Result<(), MmapResult> {
         let start_va = VirtAddr::from(start);
         if start_va.page_offset() != 0 {
             return Err(MmapResult::StartNotAlign);
         }
         let end_va = VirtAddr::from(start + len);
-        self.memory_set.split(start_va, end_va)
+        let mut inner = self.inner.exclusive_access();
+        inner.memory_set.split(start_va, end_va)
+    }
+
+    /// record the syscall time
+    pub fn set_syscall(&self, syscall_id: usize) {
+        let mut inner = self.inner.exclusive_access();
+        let count = inner.syscall_time.entry(syscall_id).or_insert(0);
+        *count += 1;
+    }
+
+    /// get the syscall time
+    pub fn get_syscall_time(&self) -> [u32; MAX_SYSCALL_NUM] {
+        let inner = self.inner.exclusive_access();
+        let mut data = [0 as u32; MAX_SYSCALL_NUM];
+        for (key, val) in inner.syscall_time.iter() {
+            data[*key] = *val;
+        }
+        data
+    }
+
+    /// Get the status and time
+    pub fn get_current_status_and_time(&self) -> (TaskStatus, usize) {
+        let inner = self.inner.exclusive_access();
+        (inner.task_status, inner.start_time)
     }
 }
 
