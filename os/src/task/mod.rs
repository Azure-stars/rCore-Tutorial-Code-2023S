//! Task management implementation
//!
//! Everything about task management, like starting and switching tasks is
//! implemented here.
//!
//! A single global instance of [`TaskManager`] called `TASK_MANAGER` controls
//! all the tasks in the operating system.
//!
//! Be careful when you see `__switch` ASM function in `switch.S`. Control flow around this function
//! might not be what you expect.

mod context;
mod switch;
#[allow(clippy::module_inception)]
mod task;
<<<<<<< HEAD

use crate::loader::{get_app_data, get_num_app};
use crate::sync::UPSafeCell;
use crate::trap::TrapContext;
=======
use crate::config::{MAX_APP_NUM, MAX_SYSCALL_NUM};
use crate::loader::{get_num_app, init_app_cx};
use crate::sync::UPSafeCell;
use crate::timer::get_time_us;
use alloc::collections::BTreeMap;
>>>>>>> c57eb556
use alloc::vec::Vec;
use lazy_static::*;
use switch::__switch;
pub use task::{TaskControlBlock, TaskStatus};

pub use context::TaskContext;

/// The task manager, where all the tasks are managed.
///
/// Functions implemented on `TaskManager` deals with all task state transitions
/// and task context switching. For convenience, you can find wrappers around it
/// in the module level.
///
/// Most of `TaskManager` are hidden behind the field `inner`, to defer
/// borrowing checks to runtime. You can see examples on how to use `inner` in
/// existing functions on `TaskManager`.
pub struct TaskManager {
    /// total number of tasks
    num_app: usize,
    /// use inner value to get mutable access
    inner: UPSafeCell<TaskManagerInner>,
}

<<<<<<< HEAD
/// The task manager inner in 'UPSafeCell'
struct TaskManagerInner {
=======
/// Inner of Task Manager
pub struct TaskManagerInner {
    /// syscall time
    syscall_times: Vec<BTreeMap<usize, u32>>,
>>>>>>> c57eb556
    /// task list
    tasks: Vec<TaskControlBlock>,
    /// id of current `Running` task
    current_task: usize,
}

lazy_static! {
    /// a `TaskManager` global instance through lazy_static!
    pub static ref TASK_MANAGER: TaskManager = {
        println!("init TASK_MANAGER");
        let num_app = get_num_app();
<<<<<<< HEAD
        println!("num_app = {}", num_app);
        let mut tasks: Vec<TaskControlBlock> = Vec::new();
        for i in 0..num_app {
            tasks.push(TaskControlBlock::new(get_app_data(i), i));
=======

        let mut tasks = [TaskControlBlock {
            status: TaskStatus::UnInit,
            task_cx: TaskContext::zero_init(),
            start_time: 0,
        }; MAX_APP_NUM];
        let mut syscall_times:Vec<BTreeMap<usize, u32>> = Vec::new();
        for (i, task) in tasks.iter_mut().enumerate() {
            syscall_times.insert(syscall_times.len(), BTreeMap::new());
            task.task_cx = TaskContext::goto_restore(init_app_cx(i));
            task.status = TaskStatus::Ready;
>>>>>>> c57eb556
        }
        TaskManager {
            num_app,
            inner: unsafe {
                UPSafeCell::new(TaskManagerInner {
                    syscall_times,
                    tasks,
                    current_task: 0,
                })
            },
        }
    };
}

impl TaskManager {
    /// Run the first task in task list.
    ///
    /// Generally, the first task in task list is an idle task (we call it zero process later).
    /// But in ch4, we load apps statically, so the first task is a real app.
    fn run_first_task(&self) -> ! {
        let mut inner = self.inner.exclusive_access();
<<<<<<< HEAD
        let next_task = &mut inner.tasks[0];
        next_task.task_status = TaskStatus::Running;
        let next_task_cx_ptr = &next_task.task_cx as *const TaskContext;
=======
        let task0 = &mut inner.tasks[0];
        task0.status = TaskStatus::Running;
        // 一定是这个任务刚刚启动
        task0.start_time = get_time_us();
        let next_task_cx_ptr = &task0.task_cx as *const TaskContext;
>>>>>>> c57eb556
        drop(inner);
        let mut _unused = TaskContext::zero_init();
        // before this, we should drop local variables that must be dropped manually
        unsafe {
            __switch(&mut _unused as *mut _, next_task_cx_ptr);
        }
        panic!("unreachable in run_first_task!");
    }

    /// Change the status of current `Running` task into `Ready`.
    fn mark_current_suspended(&self) {
        let mut inner = self.inner.exclusive_access();
<<<<<<< HEAD
        let cur = inner.current_task;
        inner.tasks[cur].task_status = TaskStatus::Ready;
=======
        let current = inner.current_task;
        inner.tasks[current].status = TaskStatus::Ready;
>>>>>>> c57eb556
    }

    /// Change the status of current `Running` task into `Exited`.
    fn mark_current_exited(&self) {
        let mut inner = self.inner.exclusive_access();
<<<<<<< HEAD
        let cur = inner.current_task;
        inner.tasks[cur].task_status = TaskStatus::Exited;
=======
        let current = inner.current_task;
        inner.tasks[current].status = TaskStatus::Exited;
>>>>>>> c57eb556
    }

    /// Find next task to run and return task id.
    ///
    /// In this case, we only return the first `Ready` task in task list.
    fn find_next_task(&self) -> Option<usize> {
        let inner = self.inner.exclusive_access();
        let current = inner.current_task;
        (current + 1..current + self.num_app + 1)
            .map(|id| id % self.num_app)
            .find(|id| inner.tasks[*id].status == TaskStatus::Ready)
    }

    /// Get the current 'Running' task's token.
    fn get_current_token(&self) -> usize {
        let inner = self.inner.exclusive_access();
        inner.tasks[inner.current_task].get_user_token()
    }

    /// Get the current 'Running' task's trap contexts.
    fn get_current_trap_cx(&self) -> &'static mut TrapContext {
        let inner = self.inner.exclusive_access();
        inner.tasks[inner.current_task].get_trap_cx()
    }

    /// Change the current 'Running' task's program break
    pub fn change_current_program_brk(&self, size: i32) -> Option<usize> {
        let mut inner = self.inner.exclusive_access();
        let cur = inner.current_task;
        inner.tasks[cur].change_program_brk(size)
    }

    /// Switch current `Running` task to the task we have found,
    /// or there is no `Ready` task and we can exit with all applications completed
    fn run_next_task(&self) {
        if let Some(next) = self.find_next_task() {
            let mut inner = self.inner.exclusive_access();
            let current = inner.current_task;
            if inner.tasks[next].start_time == 0 {
                inner.tasks[next].start_time = get_time_us();
            }
            inner.tasks[next].status = TaskStatus::Running;
            inner.current_task = next;
            let current_task_cx_ptr = &mut inner.tasks[current].task_cx as *mut TaskContext;
            let next_task_cx_ptr = &inner.tasks[next].task_cx as *const TaskContext;
            drop(inner);
            // before this, we should drop local variables that must be dropped manually
            unsafe {
                __switch(current_task_cx_ptr, next_task_cx_ptr);
            }
            // go back to user mode
        } else {
            panic!("All applications completed!");
        }
    }
    fn set_syscall(&self, syscall_id: usize) -> isize {
        if syscall_id >= MAX_SYSCALL_NUM {
            return -1;
        }
        let mut inner = self.inner.exclusive_access();
        let task_id = inner.current_task;
        let count = inner.syscall_times[task_id].entry(syscall_id).or_insert(0);
        *count += 1;
        0
    }
    fn current_task(&self) -> TaskControlBlock {
        let inner = self.inner.exclusive_access();
        let task_id = inner.current_task;
        let task = inner.tasks[task_id].clone();
        task
    }
    fn get_syscall_time(&self) -> [u32; MAX_SYSCALL_NUM] {
        let inner = self.inner.exclusive_access();
        let task_id = inner.current_task;
        let mut syscall_time = [0; MAX_SYSCALL_NUM];
        for (key, val) in inner.syscall_times[task_id].iter() {
            syscall_time[*key] = *val;
        }
        syscall_time
    }
}

/// Change the task info
/// if success, return 0
/// else return -1
pub fn set_syscall(syscall_id: usize) -> isize {
    TASK_MANAGER.set_syscall(syscall_id)
}

/// Get the current task info
pub fn current_task() -> TaskControlBlock {
    TASK_MANAGER.current_task()
}

/// Get the syscall_time of current task
pub fn get_syscall_time() -> [u32; MAX_SYSCALL_NUM] {
    TASK_MANAGER.get_syscall_time()
}

/// Run the first task in task list.
pub fn run_first_task() {
    TASK_MANAGER.run_first_task();
}

/// Switch current `Running` task to the task we have found,
/// or there is no `Ready` task and we can exit with all applications completed
fn run_next_task() {
    TASK_MANAGER.run_next_task();
}

/// Change the status of current `Running` task into `Ready`.
fn mark_current_suspended() {
    TASK_MANAGER.mark_current_suspended();
}

/// Change the status of current `Running` task into `Exited`.
fn mark_current_exited() {
    TASK_MANAGER.mark_current_exited();
}

/// Suspend the current 'Running' task and run the next task in task list.
pub fn suspend_current_and_run_next() {
    mark_current_suspended();
    run_next_task();
}

/// Exit the current 'Running' task and run the next task in task list.
pub fn exit_current_and_run_next() {
    mark_current_exited();
    run_next_task();
}

/// Get the current 'Running' task's token.
pub fn current_user_token() -> usize {
    TASK_MANAGER.get_current_token()
}

/// Get the current 'Running' task's trap contexts.
pub fn current_trap_cx() -> &'static mut TrapContext {
    TASK_MANAGER.get_current_trap_cx()
}

/// Change the current 'Running' task's program break
pub fn change_program_brk(size: i32) -> Option<usize> {
    TASK_MANAGER.change_current_program_brk(size)
}<|MERGE_RESOLUTION|>--- conflicted
+++ resolved
@@ -13,18 +13,12 @@
 mod switch;
 #[allow(clippy::module_inception)]
 mod task;
-<<<<<<< HEAD
-
-use crate::loader::{get_app_data, get_num_app};
-use crate::sync::UPSafeCell;
-use crate::trap::TrapContext;
-=======
-use crate::config::{MAX_APP_NUM, MAX_SYSCALL_NUM};
-use crate::loader::{get_num_app, init_app_cx};
+use crate::loader::get_num_app;
 use crate::sync::UPSafeCell;
 use crate::timer::get_time_us;
+use crate::trap::TrapContext;
+use crate::{config::MAX_SYSCALL_NUM, loader::get_app_data};
 use alloc::collections::BTreeMap;
->>>>>>> c57eb556
 use alloc::vec::Vec;
 use lazy_static::*;
 use switch::__switch;
@@ -48,15 +42,10 @@
     inner: UPSafeCell<TaskManagerInner>,
 }
 
-<<<<<<< HEAD
-/// The task manager inner in 'UPSafeCell'
-struct TaskManagerInner {
-=======
 /// Inner of Task Manager
 pub struct TaskManagerInner {
     /// syscall time
     syscall_times: Vec<BTreeMap<usize, u32>>,
->>>>>>> c57eb556
     /// task list
     tasks: Vec<TaskControlBlock>,
     /// id of current `Running` task
@@ -68,24 +57,12 @@
     pub static ref TASK_MANAGER: TaskManager = {
         println!("init TASK_MANAGER");
         let num_app = get_num_app();
-<<<<<<< HEAD
         println!("num_app = {}", num_app);
         let mut tasks: Vec<TaskControlBlock> = Vec::new();
+        let mut syscall_times:Vec<BTreeMap<usize, u32>> = Vec::new();
         for i in 0..num_app {
+            syscall_times.insert(syscall_times.len(), BTreeMap::new());
             tasks.push(TaskControlBlock::new(get_app_data(i), i));
-=======
-
-        let mut tasks = [TaskControlBlock {
-            status: TaskStatus::UnInit,
-            task_cx: TaskContext::zero_init(),
-            start_time: 0,
-        }; MAX_APP_NUM];
-        let mut syscall_times:Vec<BTreeMap<usize, u32>> = Vec::new();
-        for (i, task) in tasks.iter_mut().enumerate() {
-            syscall_times.insert(syscall_times.len(), BTreeMap::new());
-            task.task_cx = TaskContext::goto_restore(init_app_cx(i));
-            task.status = TaskStatus::Ready;
->>>>>>> c57eb556
         }
         TaskManager {
             num_app,
@@ -107,17 +84,11 @@
     /// But in ch4, we load apps statically, so the first task is a real app.
     fn run_first_task(&self) -> ! {
         let mut inner = self.inner.exclusive_access();
-<<<<<<< HEAD
-        let next_task = &mut inner.tasks[0];
-        next_task.task_status = TaskStatus::Running;
-        let next_task_cx_ptr = &next_task.task_cx as *const TaskContext;
-=======
         let task0 = &mut inner.tasks[0];
-        task0.status = TaskStatus::Running;
+        task0.task_status = TaskStatus::Running;
         // 一定是这个任务刚刚启动
         task0.start_time = get_time_us();
         let next_task_cx_ptr = &task0.task_cx as *const TaskContext;
->>>>>>> c57eb556
         drop(inner);
         let mut _unused = TaskContext::zero_init();
         // before this, we should drop local variables that must be dropped manually
@@ -130,25 +101,15 @@
     /// Change the status of current `Running` task into `Ready`.
     fn mark_current_suspended(&self) {
         let mut inner = self.inner.exclusive_access();
-<<<<<<< HEAD
-        let cur = inner.current_task;
-        inner.tasks[cur].task_status = TaskStatus::Ready;
-=======
         let current = inner.current_task;
-        inner.tasks[current].status = TaskStatus::Ready;
->>>>>>> c57eb556
+        inner.tasks[current].task_status = TaskStatus::Ready;
     }
 
     /// Change the status of current `Running` task into `Exited`.
     fn mark_current_exited(&self) {
         let mut inner = self.inner.exclusive_access();
-<<<<<<< HEAD
-        let cur = inner.current_task;
-        inner.tasks[cur].task_status = TaskStatus::Exited;
-=======
         let current = inner.current_task;
-        inner.tasks[current].status = TaskStatus::Exited;
->>>>>>> c57eb556
+        inner.tasks[current].task_status = TaskStatus::Exited;
     }
 
     /// Find next task to run and return task id.
@@ -159,7 +120,7 @@
         let current = inner.current_task;
         (current + 1..current + self.num_app + 1)
             .map(|id| id % self.num_app)
-            .find(|id| inner.tasks[*id].status == TaskStatus::Ready)
+            .find(|id| inner.tasks[*id].task_status == TaskStatus::Ready)
     }
 
     /// Get the current 'Running' task's token.
@@ -179,6 +140,25 @@
         let mut inner = self.inner.exclusive_access();
         let cur = inner.current_task;
         inner.tasks[cur].change_program_brk(size)
+    }
+    /// Get the memory mapped
+    pub fn mmap(&self, start: usize, len: usize, port: usize) -> isize {
+        let mut inner = self.inner.exclusive_access();
+        let cur = inner.current_task;
+        if inner.tasks[cur].mmap(start, len, port).is_err() {
+            return -1;
+        }
+        0
+    }
+
+    /// Get the memory unmapped
+    pub fn munmap(&self, start: usize, len: usize) -> isize {
+        let mut inner = self.inner.exclusive_access();
+        let cur = inner.current_task;
+        if inner.tasks[cur].munmap(start, len).is_err() {
+            return -1;
+        }
+        0
     }
 
     /// Switch current `Running` task to the task we have found,
@@ -190,7 +170,7 @@
             if inner.tasks[next].start_time == 0 {
                 inner.tasks[next].start_time = get_time_us();
             }
-            inner.tasks[next].status = TaskStatus::Running;
+            inner.tasks[next].task_status = TaskStatus::Running;
             inner.current_task = next;
             let current_task_cx_ptr = &mut inner.tasks[current].task_cx as *mut TaskContext;
             let next_task_cx_ptr = &inner.tasks[next].task_cx as *const TaskContext;
@@ -214,11 +194,11 @@
         *count += 1;
         0
     }
-    fn current_task(&self) -> TaskControlBlock {
+    fn current_task_status_and_time(&self) -> (TaskStatus, usize) {
         let inner = self.inner.exclusive_access();
         let task_id = inner.current_task;
-        let task = inner.tasks[task_id].clone();
-        task
+        let task = &inner.tasks[task_id];
+        (task.task_status, task.start_time)
     }
     fn get_syscall_time(&self) -> [u32; MAX_SYSCALL_NUM] {
         let inner = self.inner.exclusive_access();
@@ -239,8 +219,8 @@
 }
 
 /// Get the current task info
-pub fn current_task() -> TaskControlBlock {
-    TASK_MANAGER.current_task()
+pub fn current_task_status_and_time() -> (TaskStatus, usize) {
+    TASK_MANAGER.current_task_status_and_time()
 }
 
 /// Get the syscall_time of current task
@@ -294,4 +274,14 @@
 /// Change the current 'Running' task's program break
 pub fn change_program_brk(size: i32) -> Option<usize> {
     TASK_MANAGER.change_current_program_brk(size)
+}
+
+/// Get the memory mapped
+pub fn mmap(start: usize, len: usize, port: usize) -> isize {
+    TASK_MANAGER.mmap(start, len, port)
+}
+
+/// Get the memory unmapped
+pub fn munmap(start: usize, len: usize) -> isize {
+    TASK_MANAGER.munmap(start, len)
 }