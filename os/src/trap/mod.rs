mod context;

<<<<<<< HEAD
use core::arch::{asm, global_asm};
use riscv::register::{
    mtvec::TrapMode,
    stvec,
    scause::{
        self,
        Trap,
        Exception,
        Interrupt,
    },
    stval,
    sie,
};
=======
use crate::config::TRAMPOLINE;
>>>>>>> 61152471
use crate::syscall::syscall;
use crate::task::{
    check_signals_of_current, current_add_signal, current_trap_cx, current_trap_cx_user_va,
    current_user_token, exit_current_and_run_next, suspend_current_and_run_next, SignalFlags,
};
use crate::timer::{check_timer, set_next_trigger};
use core::arch::{asm, global_asm};
use riscv::register::{
    mtvec::TrapMode,
    scause::{self, Exception, Interrupt, Trap},
    sie, stval, stvec,
};

global_asm!(include_str!("trap.S"));

pub fn init() {
    set_kernel_trap_entry();
}

fn set_kernel_trap_entry() {
    unsafe {
        stvec::write(trap_from_kernel as usize, TrapMode::Direct);
    }
}

fn set_user_trap_entry() {
    unsafe {
        stvec::write(TRAMPOLINE as usize, TrapMode::Direct);
    }
}

pub fn enable_timer_interrupt() {
    unsafe {
        sie::set_stimer();
    }
}

#[no_mangle]
pub fn trap_handler() -> ! {
    set_kernel_trap_entry();
    let scause = scause::read();
    let stval = stval::read();
    match scause.cause() {
        Trap::Exception(Exception::UserEnvCall) => {
            // jump to next instruction anyway
            let mut cx = current_trap_cx();
            cx.sepc += 4;
            // get system call return value
            let result = syscall(cx.x[17], [cx.x[10], cx.x[11], cx.x[12]]);
            // cx is changed during sys_exec, so we have to call it again
            cx = current_trap_cx();
            cx.x[10] = result as usize;
        }
        Trap::Exception(Exception::StoreFault)
        | Trap::Exception(Exception::StorePageFault)
        | Trap::Exception(Exception::InstructionFault)
        | Trap::Exception(Exception::InstructionPageFault)
        | Trap::Exception(Exception::LoadFault)
        | Trap::Exception(Exception::LoadPageFault) => {
            /*
            println!(
                "[kernel] {:?} in application, bad addr = {:#x}, bad instruction = {:#x}, kernel killed it.",
                scause.cause(),
                stval,
                current_trap_cx().sepc,
            );
            */
            current_add_signal(SignalFlags::SIGSEGV);
        }
        Trap::Exception(Exception::IllegalInstruction) => {
            current_add_signal(SignalFlags::SIGILL);
        }
        Trap::Interrupt(Interrupt::SupervisorTimer) => {
            set_next_trigger();
            check_timer();
            suspend_current_and_run_next();
        }
        _ => {
            panic!(
                "Unsupported trap {:?}, stval = {:#x}!",
                scause.cause(),
                stval
            );
        }
    }
<<<<<<< HEAD
    //println!("before trap_return");
=======
    // check signals
    if let Some((errno, msg)) = check_signals_of_current() {
        println!("[kernel] {}", msg);
        exit_current_and_run_next(errno);
    }
>>>>>>> 61152471
    trap_return();
}

#[no_mangle]
pub fn trap_return() -> ! {
    set_user_trap_entry();
    let trap_cx_user_va = current_trap_cx_user_va();
    let user_satp = current_user_token();
    extern "C" {
        fn __alltraps();
        fn __restore();
    }
    let restore_va = __restore as usize - __alltraps as usize + TRAMPOLINE;
    unsafe {
        asm!(
            "fence.i",
            "jr {restore_va}",
            restore_va = in(reg) restore_va,
            in("a0") trap_cx_user_va,
            in("a1") user_satp,
            options(noreturn)
        );
    }
}

#[no_mangle]
pub fn trap_from_kernel() -> ! {
    use riscv::register::sepc;
    println!("stval = {:#x}, sepc = {:#x}", stval::read(), sepc::read());
    panic!("a trap {:?} from kernel!", scause::read().cause());
}

pub use context::TrapContext;<|MERGE_RESOLUTION|>--- conflicted
+++ resolved
@@ -1,22 +1,6 @@
 mod context;
 
-<<<<<<< HEAD
-use core::arch::{asm, global_asm};
-use riscv::register::{
-    mtvec::TrapMode,
-    stvec,
-    scause::{
-        self,
-        Trap,
-        Exception,
-        Interrupt,
-    },
-    stval,
-    sie,
-};
-=======
 use crate::config::TRAMPOLINE;
->>>>>>> 61152471
 use crate::syscall::syscall;
 use crate::task::{
     check_signals_of_current, current_add_signal, current_trap_cx, current_trap_cx_user_va,
@@ -102,15 +86,11 @@
             );
         }
     }
-<<<<<<< HEAD
-    //println!("before trap_return");
-=======
     // check signals
     if let Some((errno, msg)) = check_signals_of_current() {
         println!("[kernel] {}", msg);
         exit_current_and_run_next(errno);
     }
->>>>>>> 61152471
     trap_return();
 }
 
