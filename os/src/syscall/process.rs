//! Process management syscalls

use crate::{
    config::MAX_SYSCALL_NUM,
    task::{
<<<<<<< HEAD
        change_program_brk, exit_current_and_run_next, suspend_current_and_run_next, TaskStatus,
    },
=======
        current_task, exit_current_and_run_next, get_syscall_time, suspend_current_and_run_next,
        TaskStatus,
    },
    timer::get_time_us,
>>>>>>> c57eb556
};

/// The time struct
#[repr(C)]
#[derive(Debug)]
pub struct TimeVal {
    /// 秒级别
    pub sec: usize,
    /// 除去秒级别的时间后剩下的时间
    pub usec: usize,
}

/// Task information
#[allow(dead_code)]
#[derive(Clone, Copy)]
pub struct TaskInfo {
    /// Task status in it's life cycle
    /// If add it, then the status field in task inner will be removed
    pub status: TaskStatus,
    /// The numbers of syscall called by task
    pub syscall_times: [u32; MAX_SYSCALL_NUM],
    /// Total running time of task
    pub time: usize,
}

/// task exits and submit an exit code
pub fn sys_exit(_exit_code: i32) -> ! {
    trace!("kernel: sys_exit");
    exit_current_and_run_next();
    panic!("Unreachable in sys_exit!");
}

/// current task gives up resources for other tasks
pub fn sys_yield() -> isize {
    trace!("kernel: sys_yield");
    suspend_current_and_run_next();
    0
}

/// YOUR JOB: get time with second and microsecond
/// HINT: You might reimplement it with virtual memory management.
/// HINT: What if [`TimeVal`] is splitted by two pages ?
pub fn sys_get_time(_ts: *mut TimeVal, _tz: usize) -> isize {
    trace!("kernel: sys_get_time");
<<<<<<< HEAD
    -1
=======
    let us = get_time_us();
    unsafe {
        *ts = TimeVal {
            sec: us / 1000000,
            usec: us % 1000000,
        };
    }
    0
>>>>>>> c57eb556
}

/// YOUR JOB: Finish sys_task_info to pass testcases
/// HINT: You might reimplement it with virtual memory management.
/// HINT: What if [`TaskInfo`] is splitted by two pages ?
pub fn sys_task_info(_ti: *mut TaskInfo) -> isize {
<<<<<<< HEAD
    trace!("kernel: sys_task_info NOT IMPLEMENTED YET!");
    -1
}

// YOUR JOB: Implement mmap.
pub fn sys_mmap(_start: usize, _len: usize, _port: usize) -> isize {
    trace!("kernel: sys_mmap NOT IMPLEMENTED YET!");
    -1
}

// YOUR JOB: Implement munmap.
pub fn sys_munmap(_start: usize, _len: usize) -> isize {
    trace!("kernel: sys_munmap NOT IMPLEMENTED YET!");
    -1
}
/// change data segment size
pub fn sys_sbrk(size: i32) -> isize {
    trace!("kernel: sys_sbrk");
    if let Some(old_brk) = change_program_brk(size) {
        old_brk as isize
    } else {
        -1
    }
=======
    trace!("kernel: sys_task_info");
    let now_us = get_time_us();
    let now_task = current_task();
    // 以ms为单位
    if now_task.status != TaskStatus::Running {
        return -1;
    }
    let syscall_times = get_syscall_time();
    let interval = (now_us - now_task.start_time) / 1000;
    unsafe {
        *_ti = TaskInfo {
            status: now_task.status,
            syscall_times,
            time: interval,
        }
    }
    0
>>>>>>> c57eb556
}<|MERGE_RESOLUTION|>--- conflicted
+++ resolved
@@ -2,16 +2,13 @@
 
 use crate::{
     config::MAX_SYSCALL_NUM,
+    mm::page_table::translated_refmut,
     task::{
-<<<<<<< HEAD
-        change_program_brk, exit_current_and_run_next, suspend_current_and_run_next, TaskStatus,
-    },
-=======
-        current_task, exit_current_and_run_next, get_syscall_time, suspend_current_and_run_next,
+        change_program_brk, current_task_status_and_time, current_user_token,
+        exit_current_and_run_next, get_syscall_time, mmap, munmap, suspend_current_and_run_next,
         TaskStatus,
     },
     timer::get_time_us,
->>>>>>> c57eb556
 };
 
 /// The time struct
@@ -24,6 +21,15 @@
     pub usec: usize,
 }
 
+/// The result of Mmap syscall
+pub enum MmapResult {
+    StartNotAlign,
+    PortNotZero,
+    PortAllZero,
+    PageMapped,
+    OotOfMemory,
+    PageNotMapped,
+}
 /// Task information
 #[allow(dead_code)]
 #[derive(Clone, Copy)]
@@ -56,39 +62,53 @@
 /// HINT: What if [`TimeVal`] is splitted by two pages ?
 pub fn sys_get_time(_ts: *mut TimeVal, _tz: usize) -> isize {
     trace!("kernel: sys_get_time");
-<<<<<<< HEAD
-    -1
-=======
     let us = get_time_us();
-    unsafe {
-        *ts = TimeVal {
-            sec: us / 1000000,
-            usec: us % 1000000,
-        };
-    }
+    *translated_refmut(current_user_token(), _ts) = TimeVal {
+        sec: us / 1000000,
+        usec: us % 1000000,
+    };
     0
->>>>>>> c57eb556
 }
 
 /// YOUR JOB: Finish sys_task_info to pass testcases
 /// HINT: You might reimplement it with virtual memory management.
 /// HINT: What if [`TaskInfo`] is splitted by two pages ?
 pub fn sys_task_info(_ti: *mut TaskInfo) -> isize {
-<<<<<<< HEAD
-    trace!("kernel: sys_task_info NOT IMPLEMENTED YET!");
-    -1
+    trace!("kernel: sys_task_info");
+    let now_us = get_time_us();
+    let (now_status, start_time) = current_task_status_and_time();
+    // 以ms为单位
+    if now_status != TaskStatus::Running {
+        return -1;
+    }
+    let syscall_times = get_syscall_time();
+    let interval = (now_us - start_time) / 1000;
+    // unsafe {
+    //     *_ti = TaskInfo {
+    //         status: now_status,
+    //         syscall_times,
+    //         time: interval,
+    //     }
+    // }
+    *translated_refmut(current_user_token(), _ti) = TaskInfo {
+        status: now_status,
+        syscall_times,
+        time: interval,
+    };
+    0
 }
 
-// YOUR JOB: Implement mmap.
+/// YOUR JOB: Implement mmap.
 pub fn sys_mmap(_start: usize, _len: usize, _port: usize) -> isize {
     trace!("kernel: sys_mmap NOT IMPLEMENTED YET!");
-    -1
+    mmap(_start, _len, _port)
 }
 
-// YOUR JOB: Implement munmap.
+/// YOUR JOB: Implement munmap.
 pub fn sys_munmap(_start: usize, _len: usize) -> isize {
     trace!("kernel: sys_munmap NOT IMPLEMENTED YET!");
-    -1
+    // let now_result: MmmpResult;
+    munmap(_start, _len)
 }
 /// change data segment size
 pub fn sys_sbrk(size: i32) -> isize {
@@ -98,23 +118,4 @@
     } else {
         -1
     }
-=======
-    trace!("kernel: sys_task_info");
-    let now_us = get_time_us();
-    let now_task = current_task();
-    // 以ms为单位
-    if now_task.status != TaskStatus::Running {
-        return -1;
-    }
-    let syscall_times = get_syscall_time();
-    let interval = (now_us - now_task.start_time) / 1000;
-    unsafe {
-        *_ti = TaskInfo {
-            status: now_task.status,
-            syscall_times,
-            time: interval,
-        }
-    }
-    0
->>>>>>> c57eb556
 }