--- conflicted
+++ resolved
@@ -95,15 +95,7 @@
 /// If there is not a child process whose pid is same as given, return -1.
 /// Else if there is a child process but it is still running, return -2.
 pub fn sys_waitpid(pid: isize, exit_code_ptr: *mut i32) -> isize {
-<<<<<<< HEAD
     //trace!("kernel: sys_waitpid");
-=======
-    trace!(
-        "kernel::pid[{}] sys_waitpid [{}]",
-        current_task().unwrap().pid.0,
-        pid
-    );
->>>>>>> 7c4aa0de
     let task = current_task().unwrap();
     // find a child process
 
