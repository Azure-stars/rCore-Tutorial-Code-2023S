//! Process management syscalls
<<<<<<< HEAD
use alloc::sync::Arc;

use crate::{
    config::MAX_SYSCALL_NUM,
    loader::get_app_data_by_name,
    mm::{translated_refmut, translated_str},
    task::{
        add_task, current_task, current_user_token, exit_current_and_run_next,
        suspend_current_and_run_next, TaskStatus,
=======

use crate::{
    config::MAX_SYSCALL_NUM,
    mm::page_table::translated_refmut,
    task::{
        change_program_brk, current_task_status_and_time, current_user_token,
        exit_current_and_run_next, get_syscall_time, mmap, munmap, suspend_current_and_run_next,
        TaskStatus,
>>>>>>> 919ce2fe
    },
    timer::get_time_us,
};

/// The time struct
#[repr(C)]
#[derive(Debug)]
pub struct TimeVal {
    /// 秒级别
    pub sec: usize,
    /// 除去秒级别的时间后剩下的时间
    pub usec: usize,
}

/// The result of Mmap syscall
pub enum MmapResult {
    StartNotAlign,
    PortNotZero,
    PortAllZero,
    PageMapped,
    OotOfMemory,
    PageNotMapped,
}
/// Task information
#[allow(dead_code)]
#[derive(Clone, Copy)]
pub struct TaskInfo {
    /// Task status in it's life cycle
    /// If add it, then the status field in task inner will be removed
    pub status: TaskStatus,
    /// The numbers of syscall called by task
    pub syscall_times: [u32; MAX_SYSCALL_NUM],
    /// Total running time of task
    pub time: usize,
}

/// task exits and submit an exit code
pub fn sys_exit(exit_code: i32) -> ! {
    trace!("kernel:pid[{}] sys_exit", current_task().unwrap().pid.0);
    exit_current_and_run_next(exit_code);
    panic!("Unreachable in sys_exit!");
}

/// current task gives up resources for other tasks
pub fn sys_yield() -> isize {
    trace!("kernel:pid[{}] sys_yield", current_task().unwrap().pid.0);
    suspend_current_and_run_next();
    0
}

pub fn sys_getpid() -> isize {
    trace!("kernel: sys_getpid pid:{}", current_task().unwrap().pid.0);
    current_task().unwrap().pid.0 as isize
}

pub fn sys_fork() -> isize {
    trace!("kernel:pid[{}] sys_fork", current_task().unwrap().pid.0);
    let current_task = current_task().unwrap();
    let new_task = current_task.fork();
    let new_pid = new_task.pid.0;
    // modify trap context of new_task, because it returns immediately after switching
    let trap_cx = new_task.inner_exclusive_access().get_trap_cx();
    // we do not have to move to next instruction since we have done it before
    // for child process, fork returns 0
    trap_cx.x[10] = 0;
    // add new task to scheduler
    add_task(new_task);
    new_pid as isize
}

pub fn sys_exec(path: *const u8) -> isize {
    trace!("kernel:pid[{}] sys_exec", current_task().unwrap().pid.0);
    let token = current_user_token();
    let path = translated_str(token, path);
    if let Some(data) = get_app_data_by_name(path.as_str()) {
        let task = current_task().unwrap();
        task.exec(data);
        0
    } else {
        -1
    }
}

/// If there is not a child process whose pid is same as given, return -1.
/// Else if there is a child process but it is still running, return -2.
pub fn sys_waitpid(pid: isize, exit_code_ptr: *mut i32) -> isize {
    trace!("kernel::pid[{}] sys_waitpid [{}]", current_task().unwrap().pid.0, pid);
    let task = current_task().unwrap();
    // find a child process

    // ---- access current PCB exclusively
    let mut inner = task.inner_exclusive_access();
    if !inner
        .children
        .iter()
        .any(|p| pid == -1 || pid as usize == p.getpid())
    {
        return -1;
        // ---- release current PCB
    }
    let pair = inner.children.iter().enumerate().find(|(_, p)| {
        // ++++ temporarily access child PCB exclusively
        p.inner_exclusive_access().is_zombie() && (pid == -1 || pid as usize == p.getpid())
        // ++++ release child PCB
    });
    if let Some((idx, _)) = pair {
        let child = inner.children.remove(idx);
        // confirm that child will be deallocated after being removed from children list
        assert_eq!(Arc::strong_count(&child), 1);
        let found_pid = child.getpid();
        // ++++ temporarily access child PCB exclusively
        let exit_code = child.inner_exclusive_access().exit_code;
        // ++++ release child PCB
        *translated_refmut(inner.memory_set.token(), exit_code_ptr) = exit_code;
        found_pid as isize
    } else {
        -2
    }
    // ---- release current PCB automatically
}

/// YOUR JOB: get time with second and microsecond
/// HINT: You might reimplement it with virtual memory management.
/// HINT: What if [`TimeVal`] is splitted by two pages ?
pub fn sys_get_time(_ts: *mut TimeVal, _tz: usize) -> isize {
<<<<<<< HEAD
    trace!(
        "kernel:pid[{}] sys_get_time NOT IMPLEMENTED",
        current_task().unwrap().pid.0
    );
    -1
=======
    trace!("kernel: sys_get_time");
    let us = get_time_us();
    *translated_refmut(current_user_token(), _ts) = TimeVal {
        sec: us / 1000000,
        usec: us % 1000000,
    };
    0
>>>>>>> 919ce2fe
}

/// YOUR JOB: Finish sys_task_info to pass testcases
/// HINT: You might reimplement it with virtual memory management.
/// HINT: What if [`TaskInfo`] is splitted by two pages ?
pub fn sys_task_info(_ti: *mut TaskInfo) -> isize {
<<<<<<< HEAD
    trace!(
        "kernel:pid[{}] sys_task_info NOT IMPLEMENTED",
        current_task().unwrap().pid.0
    );
    -1
=======
    trace!("kernel: sys_task_info");
    let now_us = get_time_us();
    let (now_status, start_time) = current_task_status_and_time();
    // 以ms为单位
    if now_status != TaskStatus::Running {
        return -1;
    }
    let syscall_times = get_syscall_time();
    let interval = (now_us - start_time) / 1000;
    // unsafe {
    //     *_ti = TaskInfo {
    //         status: now_status,
    //         syscall_times,
    //         time: interval,
    //     }
    // }
    *translated_refmut(current_user_token(), _ti) = TaskInfo {
        status: now_status,
        syscall_times,
        time: interval,
    };
    0
>>>>>>> 919ce2fe
}

/// YOUR JOB: Implement mmap.
pub fn sys_mmap(_start: usize, _len: usize, _port: usize) -> isize {
<<<<<<< HEAD
    trace!(
        "kernel:pid[{}] sys_mmap NOT IMPLEMENTED",
        current_task().unwrap().pid.0
    );
    -1
=======
    trace!("kernel: sys_mmap NOT IMPLEMENTED YET!");
    mmap(_start, _len, _port)
>>>>>>> 919ce2fe
}

/// YOUR JOB: Implement munmap.
pub fn sys_munmap(_start: usize, _len: usize) -> isize {
<<<<<<< HEAD
    trace!(
        "kernel:pid[{}] sys_munmap NOT IMPLEMENTED",
        current_task().unwrap().pid.0
    );
    -1
=======
    trace!("kernel: sys_munmap NOT IMPLEMENTED YET!");
    // let now_result: MmmpResult;
    munmap(_start, _len)
>>>>>>> 919ce2fe
}

/// change data segment size
pub fn sys_sbrk(size: i32) -> isize {
    trace!("kernel:pid[{}] sys_sbrk", current_task().unwrap().pid.0);
    if let Some(old_brk) = current_task().unwrap().change_program_brk(size) {
        old_brk as isize
    } else {
        -1
    }
}

/// YOUR JOB: Implement spawn.
/// HINT: fork + exec =/= spawn
pub fn sys_spawn(_path: *const u8) -> isize {
    trace!(
        "kernel:pid[{}] sys_spawn NOT IMPLEMENTED",
        current_task().unwrap().pid.0
    );
    -1
}

// YOUR JOB: Set task priority.
pub fn sys_set_priority(_prio: isize) -> isize {
    trace!(
        "kernel:pid[{}] sys_set_priority NOT IMPLEMENTED",
        current_task().unwrap().pid.0
    );
    -1
}<|MERGE_RESOLUTION|>--- conflicted
+++ resolved
@@ -1,5 +1,4 @@
 //! Process management syscalls
-<<<<<<< HEAD
 use alloc::sync::Arc;
 
 use crate::{
@@ -8,17 +7,8 @@
     mm::{translated_refmut, translated_str},
     task::{
         add_task, current_task, current_user_token, exit_current_and_run_next,
+        processor::{get_current_status_and_time, get_syscall_time, mmap, munmap},
         suspend_current_and_run_next, TaskStatus,
-=======
-
-use crate::{
-    config::MAX_SYSCALL_NUM,
-    mm::page_table::translated_refmut,
-    task::{
-        change_program_brk, current_task_status_and_time, current_user_token,
-        exit_current_and_run_next, get_syscall_time, mmap, munmap, suspend_current_and_run_next,
-        TaskStatus,
->>>>>>> 919ce2fe
     },
     timer::get_time_us,
 };
@@ -105,7 +95,11 @@
 /// If there is not a child process whose pid is same as given, return -1.
 /// Else if there is a child process but it is still running, return -2.
 pub fn sys_waitpid(pid: isize, exit_code_ptr: *mut i32) -> isize {
-    trace!("kernel::pid[{}] sys_waitpid [{}]", current_task().unwrap().pid.0, pid);
+    trace!(
+        "kernel::pid[{}] sys_waitpid [{}]",
+        current_task().unwrap().pid.0,
+        pid
+    );
     let task = current_task().unwrap();
     // find a child process
 
@@ -144,37 +138,28 @@
 /// HINT: You might reimplement it with virtual memory management.
 /// HINT: What if [`TimeVal`] is splitted by two pages ?
 pub fn sys_get_time(_ts: *mut TimeVal, _tz: usize) -> isize {
-<<<<<<< HEAD
     trace!(
         "kernel:pid[{}] sys_get_time NOT IMPLEMENTED",
         current_task().unwrap().pid.0
     );
-    -1
-=======
-    trace!("kernel: sys_get_time");
     let us = get_time_us();
     *translated_refmut(current_user_token(), _ts) = TimeVal {
         sec: us / 1000000,
         usec: us % 1000000,
     };
     0
->>>>>>> 919ce2fe
 }
 
 /// YOUR JOB: Finish sys_task_info to pass testcases
 /// HINT: You might reimplement it with virtual memory management.
 /// HINT: What if [`TaskInfo`] is splitted by two pages ?
 pub fn sys_task_info(_ti: *mut TaskInfo) -> isize {
-<<<<<<< HEAD
     trace!(
         "kernel:pid[{}] sys_task_info NOT IMPLEMENTED",
         current_task().unwrap().pid.0
     );
-    -1
-=======
-    trace!("kernel: sys_task_info");
     let now_us = get_time_us();
-    let (now_status, start_time) = current_task_status_and_time();
+    let (now_status, start_time) = get_current_status_and_time();
     // 以ms为单位
     if now_status != TaskStatus::Running {
         return -1;
@@ -194,36 +179,17 @@
         time: interval,
     };
     0
->>>>>>> 919ce2fe
 }
 
 /// YOUR JOB: Implement mmap.
 pub fn sys_mmap(_start: usize, _len: usize, _port: usize) -> isize {
-<<<<<<< HEAD
-    trace!(
-        "kernel:pid[{}] sys_mmap NOT IMPLEMENTED",
-        current_task().unwrap().pid.0
-    );
-    -1
-=======
-    trace!("kernel: sys_mmap NOT IMPLEMENTED YET!");
     mmap(_start, _len, _port)
->>>>>>> 919ce2fe
 }
 
 /// YOUR JOB: Implement munmap.
 pub fn sys_munmap(_start: usize, _len: usize) -> isize {
-<<<<<<< HEAD
-    trace!(
-        "kernel:pid[{}] sys_munmap NOT IMPLEMENTED",
-        current_task().unwrap().pid.0
-    );
-    -1
-=======
-    trace!("kernel: sys_munmap NOT IMPLEMENTED YET!");
     // let now_result: MmmpResult;
     munmap(_start, _len)
->>>>>>> 919ce2fe
 }
 
 /// change data segment size
