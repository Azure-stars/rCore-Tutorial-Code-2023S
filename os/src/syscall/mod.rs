--- conflicted
+++ resolved
@@ -14,13 +14,10 @@
 const SYSCALL_EXIT: usize = 93;
 const SYSCALL_YIELD: usize = 124;
 const SYSCALL_GET_TIME: usize = 169;
-<<<<<<< HEAD
 const SYSCALL_TASK_INFO: usize = 410;
 const SYSCALL_MUNMAP: usize = 215;
 const SYSCALL_MMAP: usize = 222;
-=======
 const SYSCALL_SBRK: usize = 214;
->>>>>>> 0c2b6fe2
 
 mod fs;
 mod process;
@@ -34,15 +31,11 @@
         SYSCALL_WRITE => sys_write(args[0], args[1] as *const u8, args[2]),
         SYSCALL_EXIT => sys_exit(args[0] as i32),
         SYSCALL_YIELD => sys_yield(),
-<<<<<<< HEAD
         SYSCALL_GET_TIME => sys_get_time(args[0] as *mut TimeVal, args[1]),
         SYSCALL_TASK_INFO => sys_task_info(args[0] as *mut TaskInfo),
         SYSCALL_MMAP => sys_mmap(args[0], args[1], args[2]),
         SYSCALL_MUNMAP => sys_munmap(args[0], args[1]),
-=======
-        SYSCALL_GET_TIME => sys_get_time(),
         SYSCALL_SBRK => sys_sbrk(args[0] as i32),
->>>>>>> 0c2b6fe2
         _ => panic!("Unsupported syscall_id: {}", syscall_id),
     }
 }