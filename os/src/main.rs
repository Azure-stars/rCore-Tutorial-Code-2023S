--- conflicted
+++ resolved
@@ -1,6 +1,5 @@
 //! The main module and entrypoint
 //!
-<<<<<<< HEAD
 //! Various facilities of the kernels are implemented as submodules. The most
 //! important ones are:
 //!
@@ -14,14 +13,6 @@
 //!
 //! We then call [`batch::run_next_app()`] and for the first time go to
 //! userspace.
-=======
-//! The operating system and app also starts in this module. Kernel code starts
-//! executing from `entry.asm`, after which [`rust_main()`] is called to
-//! initialize various pieces of functionality [`clear_bss()`]. (See its source code for
-//! details.)
-//!
-//! We then call [`println!`] to display `Hello, world!`.
->>>>>>> a236f785
 
 #![deny(missing_docs)]
 #![deny(warnings)]
@@ -30,63 +21,37 @@
 #![feature(panic_info_message)]
 
 use core::arch::global_asm;
-<<<<<<< HEAD
-
 #[path = "boards/qemu.rs"]
 mod board;
-=======
 use log::*;
->>>>>>> a236f785
-
 #[macro_use]
 mod console;
 pub mod batch;
 mod lang_items;
 mod logging;
 mod sbi;
-<<<<<<< HEAD
 mod sync;
 pub mod syscall;
 pub mod trap;
-=======
-
-#[path = "boards/qemu.rs"]
-mod board;
->>>>>>> a236f785
 
 global_asm!(include_str!("entry.asm"));
 global_asm!(include_str!("link_app.S"));
 
 /// clear BSS segment
-<<<<<<< HEAD
 fn clear_bss() {
-=======
-pub fn clear_bss() {
->>>>>>> a236f785
     extern "C" {
         fn sbss();
         fn ebss();
     }
-<<<<<<< HEAD
     unsafe {
         core::slice::from_raw_parts_mut(sbss as usize as *mut u8, ebss as usize - sbss as usize)
             .fill(0);
     }
-=======
-    (sbss as usize..ebss as usize).for_each(|a| unsafe { (a as *mut u8).write_volatile(0) });
->>>>>>> a236f785
 }
 
 /// the rust entry-point of os
 #[no_mangle]
 pub fn rust_main() -> ! {
-<<<<<<< HEAD
-    clear_bss();
-    println!("[kernel] Hello, world!");
-    trap::init();
-    batch::init();
-    batch::run_next_app();
-=======
     extern "C" {
         fn stext(); // begin addr of text segment
         fn etext(); // end addr of text segment
@@ -101,19 +66,26 @@
     }
     clear_bss();
     logging::init();
-    println!("Hello, world!");
-    trace!(".text [{:#x}, {:#x})", stext as usize, etext as usize);
-    debug!(".rodata [{:#x}, {:#x})", srodata as usize, erodata as usize);
-    info!(".data [{:#x}, {:#x})", sdata as usize, edata as usize);
+    println!("[kernel] Hello, world!");
+    trace!(
+        "[kernel] .text [{:#x}, {:#x})",
+        stext as usize,
+        etext as usize
+    );
+    debug!(
+        "[kernel] .rodata [{:#x}, {:#x})",
+        srodata as usize, erodata as usize
+    );
+    info!(
+        "[kernel] .data [{:#x}, {:#x})",
+        sdata as usize, edata as usize
+    );
     warn!(
-        "boot_stack top=bottom={:#x}, lower_bound={:#x}",
+        "[kernel] boot_stack top=bottom={:#x}, lower_bound={:#x}",
         boot_stack_top as usize, boot_stack_lower_bound as usize
     );
-    error!(".bss [{:#x}, {:#x})", sbss as usize, ebss as usize);
-
-    use crate::board::QEMUExit;
-    crate::board::QEMU_EXIT_HANDLE.exit_success(); // CI autotest success
-                                                   //crate::board::QEMU_EXIT_HANDLE.exit_failure(); // CI autoest failed
-
->>>>>>> a236f785
+    error!("[kernel] .bss [{:#x}, {:#x})", sbss as usize, ebss as usize);
+    trap::init();
+    batch::init();
+    batch::run_next_app();
 }