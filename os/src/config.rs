//! Constants in the kernel

#[allow(unused)]

/// user app's stack size
pub const USER_STACK_SIZE: usize = 4096 * 2;
/// kernel stack size
pub const KERNEL_STACK_SIZE: usize = 4096 * 2;
/// kernel heap size
pub const KERNEL_HEAP_SIZE: usize = 0x200_0000;

/// page size : 4KB
pub const PAGE_SIZE: usize = 0x1000;
/// page size bits: 12
pub const PAGE_SIZE_BITS: usize = 0xc;
/// the max number of syscall
pub const MAX_SYSCALL_NUM: usize = 500;
/// the virtual addr of trapoline
pub const TRAMPOLINE: usize = usize::MAX - PAGE_SIZE + 1;
/// the virtual addr of trap context
pub const TRAP_CONTEXT_BASE: usize = TRAMPOLINE - PAGE_SIZE;
/// clock frequency
pub const CLOCK_FREQ: usize = 12500000;
/// the physical memory end
pub const MEMORY_END: usize = 0x88000000;
<<<<<<< HEAD
/// The base address of control registers in Virtio_Block device
pub const MMIO: &[(usize, usize)] = &[(0x10001000, 0x1000)];
=======

/// the big stride for stride algorithm
pub const BIGSTRIDE: usize = 0x8888880000;
>>>>>>> 7c4aa0de
<|MERGE_RESOLUTION|>--- conflicted
+++ resolved
@@ -23,11 +23,8 @@
 pub const CLOCK_FREQ: usize = 12500000;
 /// the physical memory end
 pub const MEMORY_END: usize = 0x88000000;
-<<<<<<< HEAD
 /// The base address of control registers in Virtio_Block device
 pub const MMIO: &[(usize, usize)] = &[(0x10001000, 0x1000)];
-=======
 
 /// the big stride for stride algorithm
-pub const BIGSTRIDE: usize = 0x8888880000;
->>>>>>> 7c4aa0de
+pub const BIGSTRIDE: usize = 0x8888880000;