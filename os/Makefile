--- conflicted
+++ resolved
@@ -37,18 +37,11 @@
 	@$(OBJCOPY) $(KERNEL_ELF) --strip-all -O binary $@
 
 kernel:
-<<<<<<< HEAD
 	@cd ../user && make build
-=======
->>>>>>> a236f785
 	@echo Platform: $(BOARD)
 	@cp src/linker-$(BOARD).ld src/linker.ld
 	@cargo build $(MODE_ARG)
 	@rm src/linker.ld
-<<<<<<< HEAD
-
-=======
->>>>>>> a236f785
 
 clean:
 	@cargo clean
